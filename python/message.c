/*
 * Copyright (c) 2009-2021, Google LLC
 * All rights reserved.
 *
 * Redistribution and use in source and binary forms, with or without
 * modification, are permitted provided that the following conditions are met:
 *     * Redistributions of source code must retain the above copyright
 *       notice, this list of conditions and the following disclaimer.
 *     * Redistributions in binary form must reproduce the above copyright
 *       notice, this list of conditions and the following disclaimer in the
 *       documentation and/or other materials provided with the distribution.
 *     * Neither the name of Google LLC nor the
 *       names of its contributors may be used to endorse or promote products
 *       derived from this software without specific prior written permission.
 *
 * THIS SOFTWARE IS PROVIDED BY THE COPYRIGHT HOLDERS AND CONTRIBUTORS "AS IS"
 * AND ANY EXPRESS OR IMPLIED WARRANTIES, INCLUDING, BUT NOT LIMITED TO, THE
 * IMPLIED WARRANTIES OF MERCHANTABILITY AND FITNESS FOR A PARTICULAR PURPOSE
 * ARE DISCLAIMED. IN NO EVENT SHALL Google LLC BE LIABLE FOR ANY DIRECT,
 * INDIRECT, INCIDENTAL, SPECIAL, EXEMPLARY, OR CONSEQUENTIAL DAMAGES
 * (INCLUDING, BUT NOT LIMITED TO, PROCUREMENT OF SUBSTITUTE GOODS OR SERVICES;
 * LOSS OF USE, DATA, OR PROFITS; OR BUSINESS INTERRUPTION) HOWEVER CAUSED AND
 * ON ANY THEORY OF LIABILITY, WHETHER IN CONTRACT, STRICT LIABILITY, OR TORT
 * (INCLUDING NEGLIGENCE OR OTHERWISE) ARISING IN ANY WAY OUT OF THE USE OF THIS
 * SOFTWARE, EVEN IF ADVISED OF THE POSSIBILITY OF SUCH DAMAGE.
 */

#include "python/message.h"

#include "python/convert.h"
#include "python/descriptor.h"
#include "python/repeated.h"
#include "upb/def.h"
#include "upb/reflection.h"
#include "upb/text_encode.h"
#include "upb/util/required_fields.h"

static const upb_msgdef* PyUpb_MessageMeta_GetMsgdef(PyObject* cls);
static PyObject* PyUpb_MessageMeta_GetAttr(PyObject* self, PyObject* name);

// -----------------------------------------------------------------------------
// CPythonBits
// -----------------------------------------------------------------------------

// This struct contains a few things that are not exposed directly through the
// limited API, but that we can get at in somewhat more roundabout ways. The
// roundabout ways are slower, so we cache the values here.
//
// These values are valid to cache in a global, even across sub-interpreters,
// because they are not pointers to interpreter state.  They are process
// globals that will be the same for any interpreter in this process.
typedef struct {
  // For each member, we note the equivalent expression that we could use in the
  // full (non-limited) API.
  newfunc type_new;            // PyTypeObject.tp_new
  getattrofunc type_getattro;  // PyTypeObject.tp_getattro
  setattrofunc type_setattro;  // PyTypeObject.tp_setattro
  size_t type_basicsize;       // sizeof(PyHeapTypeObject)

  // While we can refer to PY_VERSION_HEX in the limited API, this will give us
  // the version of Python we were compiled against, which may be different
  // than the version we are dynamically linked against.  Here we want the
  // version that is actually running in this process.
  long python_version_hex;     // PY_VERSION_HEX
} PyUpb_CPythonBits;

// A global containing the values for this process.
PyUpb_CPythonBits cpython_bits;

static bool PyUpb_CPythonBits_Init(PyUpb_CPythonBits* bits) {
  PyObject* bases = NULL;
  PyTypeObject* type = NULL;
  PyObject* size = NULL;
  PyObject* sys = NULL;
  PyObject* hex_version = NULL;
  bool ret = false;

  // PyType_GetSlot() only works on heap types, so we cannot use it on
  // &PyType_Type directly. Instead we create our own (temporary) type derived
  // from PyType_Type: this will inherit all of the slots from PyType_Type, but
  // as a heap type it can be queried with PyType_GetSlot().
  static PyType_Slot dummy_slots[] = {{0, NULL}};

  static PyType_Spec dummy_spec = {
      "module.DummyClass",  // tp_name
      0,  // To be filled in by size of base     // tp_basicsize
      0,  // tp_itemsize
      Py_TPFLAGS_DEFAULT,  // tp_flags
      dummy_slots,
  };

  bases = Py_BuildValue("(O)", &PyType_Type);
  if (!bases) goto err;
  type = (PyTypeObject*)PyType_FromSpecWithBases(&dummy_spec, bases);
  if (!type) goto err;

  bits->type_new = PyType_GetSlot(type, Py_tp_new);
  bits->type_getattro = PyType_GetSlot(type, Py_tp_getattro);
  bits->type_setattro = PyType_GetSlot(type, Py_tp_setattro);

  size = PyObject_GetAttrString((PyObject*)&PyType_Type, "__basicsize__");
  if (!size) goto err;
  bits->type_basicsize = PyLong_AsLong(size);
  if (bits->type_basicsize == -1) goto err;

  assert(bits->type_new && bits->type_getattro && bits->type_setattro);

#ifndef Py_LIMITED_API
  assert(bits->type_new == PyType_Type.tp_new);
  assert(bits->type_getattro == PyType_Type.tp_getattro);
  assert(bits->type_setattro == PyType_Type.tp_setattro);
  assert(bits->type_basicsize == sizeof(PyHeapTypeObject));
#endif

  sys = PyImport_ImportModule("sys");
  hex_version = PyObject_GetAttrString(sys, "hexversion");
  bits->python_version_hex = PyLong_AsLong(hex_version);
  ret = true;

err:
  Py_XDECREF(bases);
  Py_XDECREF(type);
  Py_XDECREF(size);
  Py_XDECREF(sys);
  Py_XDECREF(hex_version);
  return ret;
}

// -----------------------------------------------------------------------------
// CMessage
// -----------------------------------------------------------------------------

// The main message object.  The type of the object (PyUpb_CMessage.ob_type)
// will be an instance of the PyUpb_MessageMeta type (defined below).  So the
// chain is:
//   FooMessage = MessageMeta(...)
//   foo = FooMessage()
//
// Which becomes:
//   Object             C Struct Type        Python type (ob_type)
//   -----------------  -----------------    ---------------------
//   foo                PyUpb_CMessage       FooMessage
//   FooMessage         PyUpb_MessageMeta    message_meta_type
//   message_meta_type  PyTypeObject         'type' in Python
//
// A message object can be in one of two states: present or non-present.  When
// a message is non-present, it stores a reference to its parent, and a write
// to any attribute will trigger the message to become present in its parent.
// The parent may also be non-present, in which case a mutation will trigger a
// chain reaction.
typedef struct PyUpb_CMessage {
  PyObject_HEAD
  PyObject* arena;
  uintptr_t def;  // Tagged, low bit 1 == upb_fielddef*, else upb_msgdef*
  union {
    // when def is msgdef, the data for this msg.
    upb_msg* msg;
    // when def is fielddef, owning pointer to parent
    struct PyUpb_CMessage* parent;
  } ptr;
  PyObject* ext_dict;  // Weak pointer to extension dict, if any.
  // name->obj dict for non-present msg/map/repeated, NULL if none.
  PyUpb_WeakMap* unset_subobj_map;
  int version;
} PyUpb_CMessage;

static PyObject* PyUpb_CMessage_GetAttr(PyObject* _self, PyObject* attr);

bool PyUpb_CMessage_IsUnset(PyUpb_CMessage* msg) { return msg->def & 1; }

const upb_fielddef* PyUpb_CMessage_GetFieldDef(PyUpb_CMessage* msg) {
  assert(PyUpb_CMessage_IsUnset(msg));
  return (void*)(msg->def & ~(uintptr_t)1);
}

static const upb_msgdef* _PyUpb_CMessage_GetMsgdef(PyUpb_CMessage* msg) {
  return PyUpb_CMessage_IsUnset(msg)
             ? upb_fielddef_msgsubdef(PyUpb_CMessage_GetFieldDef(msg))
             : (void*)msg->def;
}

const upb_msgdef* PyUpb_CMessage_GetMsgdef(PyObject* self) {
  return _PyUpb_CMessage_GetMsgdef((PyUpb_CMessage*)self);
}

static upb_msg* PyUpb_CMessage_GetMsg(PyUpb_CMessage* self) {
  assert(!PyUpb_CMessage_IsUnset(self));
  return self->ptr.msg;
}

bool PyUpb_CMessage_TryCheck(PyObject* self) {
  PyUpb_ModuleState* state = PyUpb_ModuleState_Get();
  PyObject* type = (PyObject*)Py_TYPE(self);
  return Py_TYPE(type) == state->message_meta_type;
}

bool PyUpb_CMessage_Check(PyObject* self) {
  if (!PyUpb_CMessage_TryCheck(self)) {
    PyErr_Format(PyExc_TypeError, "Expected a message object, but got %R.",
                 self);
    return false;
  }
  return true;
}

upb_msg* PyUpb_CMessage_GetIfWritable(PyObject* _self) {
  PyUpb_CMessage* self = (void*)_self;
  return PyUpb_CMessage_IsUnset(self) ? NULL : self->ptr.msg;
}

static PyObject* PyUpb_CMessage_New(PyObject* cls, PyObject* unused_args,
                                    PyObject* unused_kwargs) {
  const upb_msgdef* msgdef = PyUpb_MessageMeta_GetMsgdef(cls);
  PyUpb_CMessage* msg = (void*)PyType_GenericAlloc((PyTypeObject*)cls, 0);
  msg->def = (uintptr_t)msgdef;
  msg->arena = PyUpb_Arena_New();
  msg->ptr.msg = upb_msg_new(msgdef, PyUpb_Arena_Get(msg->arena));
  msg->unset_subobj_map = NULL;
  msg->ext_dict = NULL;
  msg->version = 0;

  PyObject* ret = &msg->ob_base;
  PyUpb_ObjCache_Add(msg->ptr.msg, ret);
  return ret;
}

/*
 * PyUpb_CMessage_LookupName()
 *
 * Tries to find a field or oneof named `py_name` in the message object `self`.
 * The user must pass `f` and/or `o` to indicate whether a field or a oneof name
 * is expected.  If the name is found and it has an expected type, the function
 * sets `*f` or `*o` respectively and returns true.  Otherwise returns false
 * and sets an exception of type `exc_type` if provided.
 */
static bool PyUpb_CMessage_LookupName(PyUpb_CMessage* self, PyObject* py_name,
                                      const upb_fielddef** f,
                                      const upb_oneofdef** o,
                                      PyObject* exc_type) {
  assert(f || o);
  Py_ssize_t size;
  const char* name = PyUnicode_AsUTF8AndSize(py_name, &size);
  if (!name) return NULL;
  const upb_msgdef* msgdef = _PyUpb_CMessage_GetMsgdef(self);

  if (!upb_msgdef_lookupname(msgdef, name, size, f, o)) {
    if (exc_type) {
      PyErr_Format(exc_type,
                   "Protocol message %s has no field or oneof named %s.",
                   upb_msgdef_fullname(msgdef), name);
    }
    return false;
  }

  if (!o && !*f) {
    if (exc_type) {
      PyErr_Format(exc_type, "Expected a field name, but got oneof name %s.",
                   name);
    }
    return false;
  }

  if (!f && !*o) {
    if (exc_type) {
      PyErr_Format(exc_type, "Expected a oneof name, but got field name %s.",
                   name);
    }
    return false;
  }

  return true;
}

static bool PyUpb_CMessage_InitMessageMapEntry(PyObject* dst, PyObject* src) {
  if (!src || !dst) return false;

  // TODO(haberman): Currently we are doing Clear()+MergeFrom().  Replace with
  // CopyFrom() once that is implemented.
  PyObject* ok = PyObject_CallMethod(dst, "Clear", NULL);
  if (!ok) return false;
  Py_DECREF(ok);
  ok = PyObject_CallMethod(dst, "MergeFrom", "O", src);
  if (!ok) return false;
  Py_DECREF(ok);

  return true;
}

static int PyUpb_CMessage_InitMapAttributes(PyObject* map, PyObject* value,
                                            const upb_fielddef* f) {
  const upb_msgdef* entry_m = upb_fielddef_msgsubdef(f);
  const upb_fielddef* val_f = upb_msgdef_field(entry_m, 1);
  PyObject* it = NULL;
  PyObject* tmp = NULL;
  int ret = -1;
  if (upb_fielddef_issubmsg(val_f)) {
    it = PyObject_GetIter(value);
    if (it == NULL) {
      PyErr_Format(PyExc_TypeError, "Argument for field %s is not iterable",
                   upb_fielddef_fullname(f));
      goto err;
    }
    PyObject* e;
    while ((e = PyIter_Next(it)) != NULL) {
      PyObject* src = PyObject_GetItem(value, e);
      PyObject* dst = PyObject_GetItem(map, e);
      Py_DECREF(e);
      bool ok = PyUpb_CMessage_InitMessageMapEntry(dst, src);
      Py_XDECREF(src);
      Py_XDECREF(dst);
      if (!ok) goto err;
    }
  } else {
    tmp = PyObject_CallMethod(map, "update", "O", value);
    if (!tmp) goto err;
  }
  ret = 0;

err:
  Py_XDECREF(it);
  Py_XDECREF(tmp);
  return ret;
}

void PyUpb_CMessage_AssureWritable(PyUpb_CMessage* self);

static bool PyUpb_CMessage_InitMapAttribute(PyObject* _self, PyObject* name,
                                            const upb_fielddef* f,
                                            PyObject* value) {
  // TODO(haberman): disabled until map container is in.
  // PyObject* map = PyUpb_CMessage_GetAttr(_self, name);
  // int ok = PyUpb_CMessage_InitMapAttributes(map, value, f);
  // Py_DECREF(map);
  // return ok >= 0;
  PyErr_SetString(PyExc_NotImplementedError, "map init");
  return false;
}

<<<<<<< HEAD
static bool PyUpb_CMessage_InitRepeatedAttribute(PyObject* _self,
                                                 PyObject* name,
                                                 PyObject* value) {
  PyObject* repeated = PyUpb_CMessage_GetAttr(_self, name);
  PyObject* tmp = PyUpb_RepeatedContainer_Extend(repeated, value);
  if (!tmp) return false;
  Py_DECREF(tmp);
  return true;
=======
static bool PyUpb_CMessage_InitRepeatedAttribute(void) {
  // TODO(haberman): disabled until repeated container is in.
  // PyObject* repeated = PyUpb_CMessage_GetAttr(_self, name);
  // PyObject* tmp = PyUpb_RepeatedContainer_Extend(repeated, value);
  // if (!tmp) return -1;
  // Py_DECREF(tmp);
  PyErr_SetString(PyExc_NotImplementedError, "repeated init");
  return false;
>>>>>>> 1258c611
}

static bool PyUpb_CMessage_InitMessageAttribute(PyObject* _self, PyObject* name,
                                                PyObject* value) {
  PyObject* submsg = PyUpb_CMessage_GetAttr(_self, name);
  if (!submsg) return -1;
  assert(!PyErr_Occurred());
  bool ok;
  if (PyUpb_CMessage_TryCheck(value)) {
    PyObject* tmp = PyUpb_CMessage_MergeFrom(submsg, value);
    ok = tmp != NULL;
    Py_DECREF(tmp);
  } else {
    assert(!PyErr_Occurred());
    ok = PyUpb_CMessage_InitAttributes(submsg, NULL, value) >= 0;
  }
  Py_DECREF(submsg);
  return ok;
}

static bool PyUpb_CMessage_InitScalarAttribute(upb_msg* msg,
                                               const upb_fielddef* f,
                                               PyObject* value,
                                               upb_arena* arena) {
  upb_msgval msgval;
  assert(!PyErr_Occurred());
  if (!PyUpb_PyToUpb(value, f, &msgval, arena)) {
    PyErr_Clear();
    PyErr_Format(PyExc_ValueError, "Error initializing field %s",
                 upb_fielddef_fullname(f));
    return false;
  }
  upb_msg_set(msg, f, msgval, arena);
  return true;
}

int PyUpb_CMessage_InitAttributes(PyObject* _self, PyObject* args,
                                  PyObject* kwargs) {
  assert(!PyErr_Occurred());

  if (args != NULL && PyTuple_Size(args) != 0) {
    PyErr_SetString(PyExc_TypeError, "No positional arguments allowed");
    return -1;
  }

  if (kwargs == NULL) return 0;

  PyUpb_CMessage* self = (void*)_self;
  Py_ssize_t pos = 0;
  PyObject* name;
  PyObject* value;
  PyUpb_CMessage_AssureWritable(self);
  upb_msg* msg = PyUpb_CMessage_GetMsg(self);
  upb_arena* arena = PyUpb_Arena_Get(self->arena);

  while (PyDict_Next(kwargs, &pos, &name, &value)) {
    assert(!PyErr_Occurred());
    const upb_fielddef* f;
    assert(!PyErr_Occurred());
    if (!PyUpb_CMessage_LookupName(self, name, &f, NULL, PyExc_ValueError)) {
      return -1;
    }

    if (value == Py_None) continue;  // Ignored.

    assert(!PyErr_Occurred());

    if (upb_fielddef_ismap(f)) {
      if (!PyUpb_CMessage_InitMapAttribute(_self, name, f, value)) return -1;
    } else if (upb_fielddef_isseq(f)) {
      if (!PyUpb_CMessage_InitRepeatedAttribute(_self, name, value)) return -1;
    } else if (upb_fielddef_issubmsg(f)) {
      if (!PyUpb_CMessage_InitMessageAttribute(_self, name, value)) return -1;
    } else {
      if (!PyUpb_CMessage_InitScalarAttribute(msg, f, value, arena)) return -1;
    }
    if (PyErr_Occurred()) return -1;
  }

  if (PyErr_Occurred()) return -1;
  return 0;
}

static int PyUpb_CMessage_Init(PyObject* _self, PyObject* args,
                               PyObject* kwargs) {
  if (args != NULL && PyTuple_Size(args) != 0) {
    PyErr_SetString(PyExc_TypeError, "No positional arguments allowed");
    return -1;
  }

  return PyUpb_CMessage_InitAttributes(_self, args, kwargs);
}

static PyObject* PyUpb_CMessage_NewUnset(PyObject* parent,
                                         const upb_fielddef* f,
                                         PyObject* arena) {
  const upb_msgdef* sub_m = upb_fielddef_msgsubdef(f);
  PyObject* cls = PyUpb_Descriptor_GetClass(sub_m);

  PyUpb_CMessage* msg = (void*)PyType_GenericAlloc((PyTypeObject*)cls, 0);
  msg->def = (uintptr_t)f | 1;
  msg->arena = arena;
  msg->ptr.parent = (PyUpb_CMessage*)parent;
  msg->unset_subobj_map = NULL;
  msg->ext_dict = NULL;
  msg->version = 0;

  Py_DECREF(cls);
  Py_INCREF(parent);
  Py_INCREF(arena);
  return &msg->ob_base;
}

static bool PyUpb_CMessage_IsEqual(PyUpb_CMessage* m1, PyObject* _m2) {
  PyUpb_CMessage* m2 = (void*)_m2;
  if (m1 == m2) return true;
  if (!PyObject_TypeCheck(_m2, m1->ob_base.ob_type)) {
    return false;
  }
  const upb_msgdef* m1_msgdef = _PyUpb_CMessage_GetMsgdef(m1);
#ifndef NDEBUG
  const upb_msgdef* m2_msgdef = _PyUpb_CMessage_GetMsgdef(m2);
  assert(m1_msgdef == m2_msgdef);
#endif
  const upb_msg* m1_msg = PyUpb_CMessage_GetIfWritable((PyObject*)m1);
  const upb_msg* m2_msg = PyUpb_CMessage_GetIfWritable(_m2);
  return PyUpb_Message_IsEqual(m1_msg, m2_msg, m1_msgdef);
}

static const upb_fielddef* PyUpb_CMessage_InitAsMsg(PyUpb_CMessage* m,
                                                    upb_arena* arena) {
  const upb_fielddef* f = PyUpb_CMessage_GetFieldDef(m);
  m->ptr.msg = upb_msg_new(upb_fielddef_msgsubdef(f), arena);
  m->def = (uintptr_t)upb_fielddef_msgsubdef(f);
  PyUpb_ObjCache_Add(m->ptr.msg, &m->ob_base);
  return f;
}

static void PyUpb_CMessage_SetField(PyUpb_CMessage* parent,
                                    const upb_fielddef* f,
                                    PyUpb_CMessage* child, upb_arena* arena) {
  upb_msgval msgval = {.msg_val = PyUpb_CMessage_GetMsg(child)};
  upb_msg_set(PyUpb_CMessage_GetMsg(parent), f, msgval, arena);
  PyUpb_WeakMap_Delete(parent->unset_subobj_map, f);
  // Releases a ref previously owned by child->ptr.parent of our child.
  Py_DECREF(child);
}

/*
 * PyUpb_CMessage_AssureWritable()
 *
 * This implements the "expando" behavior of Python protos:
 *   foo = FooProto()
 *
 *   # The intermediate messages don't really exist, and won't be serialized.
 *   x = foo.bar.bar.bar.bar.bar.baz
 *
 *   # Now all the intermediate objects are created.
 *   foo.bar.bar.bar.bar.bar.baz = 5
 *
 * This function should be called before performing any mutation of a protobuf
 * object.
 *
 * Post-condition:
 *   PyUpb_CMessage_IsUnset(self) is false
 */
void PyUpb_CMessage_AssureWritable(PyUpb_CMessage* self) {
  if (!PyUpb_CMessage_IsUnset(self)) return;
  upb_arena* arena = PyUpb_Arena_Get(self->arena);

  // This is a non-present message. We need to create a real upb_msg for this
  // object and every parent until we reach a present message.
  PyUpb_CMessage* child = self;
  PyUpb_CMessage* parent = self->ptr.parent;
  const upb_fielddef* child_f = PyUpb_CMessage_InitAsMsg(child, arena);
  Py_INCREF(child);  // To avoid a special-case in PyUpb_CMessage_SetField().

  do {
    PyUpb_CMessage* next_parent = parent->ptr.parent;
    const upb_fielddef* parent_f = NULL;
    if (PyUpb_CMessage_IsUnset(parent)) {
      parent_f = PyUpb_CMessage_InitAsMsg(parent, arena);
    }
    PyUpb_CMessage_SetField(parent, child_f, child, arena);
    child = parent;
    child_f = parent_f;
    parent = next_parent;
  } while (child_f);

  // Releases ref previously owned by child->ptr.parent of our child.
  Py_DECREF(child);
  self->version++;
}

static void PyUpb_CMessage_SyncSubobjs(PyUpb_CMessage* self);

/*
 * PyUpb_CMessage_SwitchToSet()
 *
 * The message equivalent of PyUpb_*Container_SwitchToSet(), this transitions
 * the wrapper from the unset state (owning a reference on self->ptr.parent) to the
 * set state (having a non-owning pointer to self->ptr.msg).
 */
static void PyUpb_CMessage_SwitchToSet(PyUpb_CMessage* self,
                                       const upb_fielddef* f, upb_msg* msg) {
  assert(f == PyUpb_CMessage_GetFieldDef(self));
  PyUpb_ObjCache_Add(msg, &self->ob_base);
  Py_DECREF(&self->ptr.parent->ob_base);
  self->ptr.msg = msg;  // Overwrites self->ptr.parent
  self->def = (uintptr_t)upb_fielddef_msgsubdef(f);
  PyUpb_CMessage_SyncSubobjs(self);
}

/*
 * PyUpb_CMessage_SyncSubobjs()
 *
 * This operation must be invoked whenever the underlying upb_msg has been
 * mutated directly in C.  This will attach any newly-present field data
 * to previously returned "empty" wrapper objects.
 *
 * For example:
 *   foo = FooMessage()
 *   sub = foo.submsg  # Empty, unset sub-message
 *
 *   # SyncSubobjs() is required to connect our existing 'sub' wrapper to the
 *   # newly created foo.submsg data in C.
 *   foo.MergeFrom(FooMessage(submsg={}))
 * 
 * This requires that all of the new sub-objects that have appeared are owned
 * by `self`'s arena.
 */
static void PyUpb_CMessage_SyncSubobjs(PyUpb_CMessage* self) {
  PyUpb_WeakMap* subobj_map = self->unset_subobj_map;
  if (!subobj_map) return;

  upb_msg* msg = PyUpb_CMessage_GetMsg(self);
  intptr_t iter = PYUPB_WEAKMAP_BEGIN;
  const void* key;
  PyObject* obj;

  // The last ref to this message could disappear during iteration.
  // When we call PyUpb_*Container_SwitchToSet() below, the container will drop
  // its ref on `self`.  If that was the last ref on self, the object will be
  // deleted, and `subobj_map` along with it.  We need it to live until we are
  // done iterating.
  Py_INCREF(&self->ob_base);

  while (PyUpb_WeakMap_Next(subobj_map, &key, &obj, &iter)) {
    const upb_fielddef* f = key;
    if (upb_fielddef_haspresence(f) && !upb_msg_has(msg, f)) continue;
    upb_msgval msgval = upb_msg_get(msg, f);
    PyUpb_WeakMap_DeleteIter(subobj_map, &iter);
    if (upb_fielddef_ismap(f)) {
      if (!msgval.map_val) continue;
      // TODO(haberman): re-enable when maps are checked in.
      // PyUpb_MapContainer_SwitchToSet(obj, (upb_map*)msgval.map_val);
    } else if (upb_fielddef_isseq(f)) {
      if (!msgval.array_val) continue;
      PyUpb_RepeatedContainer_Reify(obj, (upb_array*)msgval.array_val);
    } else {
      PyUpb_CMessage* sub = (void*)obj;
      assert(self == sub->ptr.parent);
      PyUpb_CMessage_SwitchToSet(sub, f, (upb_msg*)msgval.msg_val);
    }
  }

  Py_DECREF(&self->ob_base);

  // TODO(haberman): present fields need to be iterated too if they can reach
  // a WeakMap.
}

static PyObject* PyUpb_CMessage_ToString(PyUpb_CMessage* self) {
  if (PyUpb_CMessage_IsUnset(self)) {
    return PyUnicode_FromStringAndSize(NULL, 0);
  }
  upb_msg* msg = PyUpb_CMessage_GetMsg(self);
  const upb_msgdef* msgdef = _PyUpb_CMessage_GetMsgdef(self);
  const upb_symtab* symtab = upb_filedef_symtab(upb_msgdef_file(msgdef));
  char buf[1024];
  int options = UPB_TXTENC_SKIPUNKNOWN;
  size_t size = upb_text_encode(msg, msgdef, symtab, options, buf, sizeof(buf));
  if (size < sizeof(buf)) {
    return PyUnicode_FromStringAndSize(buf, size);
  } else {
    char* buf2 = malloc(size + 1);
    size_t size2 =
        upb_text_encode(msg, msgdef, symtab, options, buf2, size + 1);
    assert(size == size2);
    PyObject* ret = PyUnicode_FromStringAndSize(buf2, size2);
    free(buf2);
    return ret;
  }
}

static PyObject* PyUpb_CMessage_RichCompare(PyObject* _self, PyObject* other,
                                            int opid) {
  PyUpb_CMessage* self = (void*)_self;
  if (opid != Py_EQ && opid != Py_NE) {
    Py_INCREF(Py_NotImplemented);
    return Py_NotImplemented;
  }
  bool ret = PyUpb_CMessage_IsEqual(self, other);
  if (opid == Py_NE) ret = !ret;
  return PyBool_FromLong(ret);
}

void PyUpb_CMessage_CacheDelete(PyObject* _self, const upb_fielddef* f) {
  PyUpb_CMessage* self = (void*)_self;
  PyUpb_WeakMap_Delete(self->unset_subobj_map, f);
}

void PyUpb_CMessage_SetConcreteSubobj(PyObject* _self, const upb_fielddef* f,
                                      upb_msgval subobj) {
  PyUpb_CMessage* self = (void*)_self;
  PyUpb_CMessage_AssureWritable(self);
  PyUpb_CMessage_CacheDelete(_self, f);
  upb_msg_set(self->ptr.msg, f, subobj, PyUpb_Arena_Get(self->arena));
}

static void PyUpb_CMessage_Dealloc(PyObject* _self) {
  PyUpb_CMessage* self = (void*)_self;

  if (PyUpb_CMessage_IsUnset(self)) {
    PyUpb_CMessage_CacheDelete((PyObject*)self->ptr.parent,
                               PyUpb_CMessage_GetFieldDef(self));
    Py_DECREF(self->ptr.parent);
  } else {
    PyUpb_ObjCache_Delete(self->ptr.msg);
  }

  if (self->unset_subobj_map) {
    PyUpb_WeakMap_Free(self->unset_subobj_map);
  }

  Py_DECREF(self->arena);

  // We do not use PyUpb_Dealloc() here because CMessage is a base type and for
  // base types there is a bug we have to work around in this case (see below).
  PyTypeObject* tp = Py_TYPE(self);
  freefunc tp_free = PyType_GetSlot(tp, Py_tp_free);
  tp_free(self);

  if (cpython_bits.python_version_hex >= 0x03080000) {
    // Prior to Python 3.8 there is a bug where deallocating the type here would
    // lead to a double-decref: https://bugs.python.org/issue37879
    Py_DECREF(tp);
  }
}

PyObject* PyUpb_CMessage_Get(upb_msg* u_msg, const upb_msgdef* m,
                             PyObject* arena) {
  PyObject* ret = PyUpb_ObjCache_Get(u_msg);
  if (ret) return ret;

  PyObject* cls = PyUpb_Descriptor_GetClass(m);
  // It is not safe to use PyObject_{,GC}_New() due to:
  //    https://bugs.python.org/issue35810
  PyUpb_CMessage* py_msg = (void*)PyType_GenericAlloc((PyTypeObject*)cls, 0);
  py_msg->arena = arena;
  py_msg->def = (uintptr_t)m;
  py_msg->ptr.msg = u_msg;
  py_msg->unset_subobj_map = NULL;
  py_msg->ext_dict = NULL;
  py_msg->version = 0;
  ret = &py_msg->ob_base;
  Py_DECREF(cls);
  Py_INCREF(arena);
  PyUpb_ObjCache_Add(u_msg, ret);
  return ret;
}

PyObject* PyUpb_CMessage_GetUnsetWrapper(PyUpb_CMessage* self,
                                         const upb_fielddef* field) {
  PyObject* _self = (void*)self;
  // Non-present messages return magical "empty" messages that point to their
  // parent, but will materialize into real messages if any fields are
  // assigned.
  if (!self->unset_subobj_map) {
    self->unset_subobj_map = PyUpb_WeakMap_New();
  }
  PyObject* subobj = PyUpb_WeakMap_Get(self->unset_subobj_map, field);

  if (subobj) return subobj;

  if (upb_fielddef_ismap(field)) {
    // TODO(haberman): re-enable when maps are checked in.
    // subobj = PyUpb_MapContainer_NewUnset(_self, field, self->arena);
    PyErr_SetString(PyExc_NotImplementedError, "unset map");
    return NULL;
  } else if (upb_fielddef_isseq(field)) {
    subobj = PyUpb_RepeatedContainer_NewUnset(_self, field, self->arena);
  } else {
    subobj = PyUpb_CMessage_NewUnset(&self->ob_base, field, self->arena);
  }
  PyUpb_WeakMap_Add(self->unset_subobj_map, field, subobj);

  assert(!PyErr_Occurred());
  return subobj;
}

PyObject* PyUpb_CMessage_GetPresentWrapper(PyUpb_CMessage* self,
                                           const upb_fielddef* field) {
  assert(!PyUpb_CMessage_IsUnset(self));
  upb_mutmsgval mutval =
      upb_msg_mutable(self->ptr.msg, field, PyUpb_Arena_Get(self->arena));
  if (upb_fielddef_ismap(field)) {
    // TODO(haberman): re-enable when maps are checked in.
    // return PyUpb_MapContainer_GetOrCreateWrapper(mutval.map, field,
    //                                              self->arena);
    (void)mutval;
    PyErr_SetString(PyExc_NotImplementedError, "access map");
    return NULL;
  } else {
    return PyUpb_RepeatedContainer_GetOrCreateWrapper(mutval.array, field,
                                                      self->arena);
  }
}

PyObject* PyUpb_CMessage_GetScalarValue(PyUpb_CMessage* self,
                                        const upb_fielddef* field) {
  upb_msgval val;
  if (PyUpb_CMessage_IsUnset(self)) {
    // Unset message always returns default values.
    val = upb_fielddef_default(field);
  } else {
    val = upb_msg_get(self->ptr.msg, field);
  }
  return PyUpb_UpbToPy(val, field, self->arena);
}

/*
 * PyUpb_CMessage_GetFieldValue()
 *
 * Implements the equivalent of getattr(msg, field), once `field` has
 * already been resolved to a `upb_fielddef*`.
 *
 * This may involve constructing a wrapper object for the given field, or
 * returning one that was previously constructed.  If the field is not actually
 * set, the wrapper object will be an "unset" object that is not actually
 * connected to any C data.
 */
PyObject* PyUpb_CMessage_GetFieldValue(PyObject* _self,
                                       const upb_fielddef* field) {
  PyUpb_CMessage* self = (void*)_self;
  assert(upb_fielddef_containingtype(field) == PyUpb_CMessage_GetMsgdef(_self));
  bool submsg = upb_fielddef_issubmsg(field);
  bool seq = upb_fielddef_isseq(field);

  if ((PyUpb_CMessage_IsUnset(self) && (submsg || seq)) ||
      (submsg && !upb_msg_has(self->ptr.msg, field))) {
    return PyUpb_CMessage_GetUnsetWrapper(self, field);
  } else if (seq) {
    return PyUpb_CMessage_GetPresentWrapper(self, field);
  } else {
    return PyUpb_CMessage_GetScalarValue(self, field);
  }
}

int PyUpb_CMessage_SetFieldValue(PyObject* _self, const upb_fielddef* field,
                                 PyObject* value) {
  PyUpb_CMessage* self = (void*)_self;
  if (upb_fielddef_issubmsg(field) || upb_fielddef_isseq(field)) {
    PyErr_Format(PyExc_AttributeError,
                 "Assignment not allowed to message, map, or repeated "
                 "field \"%s\" in protocol message object.",
                 upb_fielddef_name(field));
    return -1;
  }

  PyUpb_CMessage_AssureWritable(self);

  upb_msgval val;
  upb_arena* arena = PyUpb_Arena_Get(self->arena);
  if (!PyUpb_PyToUpb(value, field, &val, arena)) {
    return -1;
  }

  upb_msg_set(self->ptr.msg, field, val, arena);
  return 0;
}

int PyUpb_CMessage_GetVersion(PyObject* _self) {
  PyUpb_CMessage* self = (void*)_self;
  return self->version;
}

/*
 * PyUpb_CMessage_GetAttr()
 *
 * Implements:
 *   foo = msg.foo
 *
 * Attribute lookup must find both message fields and base class methods like
 * msg.SerializeToString().
 */
__attribute__((flatten)) static PyObject* PyUpb_CMessage_GetAttr(
    PyObject* _self, PyObject* attr) {
  PyUpb_CMessage* self = (void*)_self;

  // Lookup field by name.
  const upb_fielddef* field;
  if (PyUpb_CMessage_LookupName(self, attr, &field, NULL, NULL)) {
    return PyUpb_CMessage_GetFieldValue(_self, field);
  }

  // Check base class attributes.
  assert(!PyErr_Occurred());
  PyObject* ret = PyObject_GenericGetAttr(_self, attr);
  if (ret) return ret;

  // If the attribute wasn't found, look for attributes on the class. But if a
  // different kind of error (other than AttributeError) was found, return that.
  if (PyErr_ExceptionMatches(PyExc_AttributeError)) {
    PyErr_Clear();
    return PyUpb_MessageMeta_GetAttr((PyObject*)Py_TYPE(_self), attr);
  }

  return NULL;
}

/*
 * PyUpb_CMessage_SetAttr()
 *
 * Implements:
 *   msg.foo = foo
 */
static int PyUpb_CMessage_SetAttr(PyObject* _self, PyObject* attr,
                                  PyObject* value) {
  PyUpb_CMessage* self = (void*)_self;
  const upb_fielddef* field;
  if (!PyUpb_CMessage_LookupName(self, attr, &field, NULL,
                                 PyExc_AttributeError)) {
    return -1;
  }

  return PyUpb_CMessage_SetFieldValue(_self, field, value);
}

static PyObject* PyUpb_CMessage_HasField(PyObject* _self, PyObject* arg) {
  PyUpb_CMessage* self = (void*)_self;
  const upb_fielddef* field;
  const upb_oneofdef* oneof;

  if (!PyUpb_CMessage_LookupName(self, arg, &field, &oneof, PyExc_ValueError)) {
    return NULL;
  }

  if (field && !upb_fielddef_haspresence(field)) {
    PyErr_Format(PyExc_ValueError, "Field %s does not have presence.",
                 upb_fielddef_fullname(field));
    return NULL;
  }

  if (PyUpb_CMessage_IsUnset(self)) Py_RETURN_FALSE;

  return PyBool_FromLong(field ? upb_msg_has(self->ptr.msg, field)
                               : upb_msg_whichoneof(self->ptr.msg, oneof) != NULL);
}

static PyObject* PyUpb_CMessage_ListFields(PyObject* _self, PyObject* arg) {
  PyObject* list = PyList_New(0);
  upb_msg* msg = PyUpb_CMessage_GetIfWritable(_self);
  if (!msg) return list;

  size_t iter1 = UPB_MSG_BEGIN;
  const upb_msgdef* m = PyUpb_CMessage_GetMsgdef(_self);
  const upb_symtab* symtab = upb_filedef_symtab(upb_msgdef_file(m));
  const upb_fielddef* f;
  PyObject* field_desc = NULL;
  PyObject* py_val = NULL;
  PyObject* tuple = NULL;
  upb_msgval val;
  while (upb_msg_next(msg, m, symtab, &f, &val, &iter1)) {
    PyObject* field_desc = PyUpb_FieldDescriptor_Get(f);
    PyObject* py_val = PyUpb_CMessage_GetFieldValue(_self, f);
    if (!field_desc || !py_val) goto err;
    PyObject* tuple = Py_BuildValue("(NN)", field_desc, py_val);
    field_desc = NULL;
    py_val = NULL;
    if (!tuple) goto err;
    if (!PyList_Append(list, tuple)) goto err;
    Py_DECREF(tuple);
    tuple = NULL;
  }

  return list;

err:
  Py_XDECREF(field_desc);
  Py_XDECREF(py_val);
  Py_XDECREF(tuple);
  Py_DECREF(list);
  return NULL;
}

PyObject* PyUpb_CMessage_MergeFrom(PyObject* self, PyObject* arg) {
  if (self->ob_type != arg->ob_type) {
    PyErr_Format(PyExc_TypeError,
                 "Parameter to MergeFrom() must be instance of same class: "
                 "expected %S got %S.",
                 Py_TYPE(self), Py_TYPE(arg));
    return NULL;
  }
  // OPT: exit if src is empty.
  PyObject* subargs = PyTuple_New(0);
  PyObject* serialized = PyUpb_CMessage_SerializeToString(arg, subargs, NULL);
  Py_DECREF(subargs);
  if (!serialized) return NULL;
  PyObject* ret = PyUpb_CMessage_MergeFromString(self, serialized);
  Py_DECREF(serialized);
  Py_DECREF(ret);
  Py_RETURN_NONE;
}

static PyObject* PyUpb_CMessage_SetInParent(PyObject* _self, PyObject* arg) {
  PyUpb_CMessage* self = (void*)_self;
  PyUpb_CMessage_AssureWritable(self);
  Py_RETURN_NONE;
}

static PyObject* PyUpb_CMessage_UnknownFields(PyObject* _self, PyObject* arg) {
  // TODO(haberman): re-enable when unknown fields are added.
  // return PyUpb_UnknownFields_New(_self);
  PyErr_SetString(PyExc_NotImplementedError, "unknown field accessor");
  return NULL;
}

PyObject* PyUpb_CMessage_MergeFromString(PyObject* _self, PyObject* arg) {
  PyUpb_CMessage* self = (void*)_self;
  char* buf;
  Py_ssize_t size;
  PyObject* bytes = NULL;

  if (PyMemoryView_Check(arg)) {
    bytes = PyBytes_FromObject(arg);
    // Cannot fail when passed something of the correct type.
    int err = PyBytes_AsStringAndSize(bytes, &buf, &size);
    (void)err;
    assert(err >= 0);
  } else if (PyBytes_AsStringAndSize(arg, &buf, &size) < 0) {
    return NULL;
  }

  PyUpb_CMessage_AssureWritable(self);
  const upb_msgdef* msgdef = _PyUpb_CMessage_GetMsgdef(self);
  const upb_filedef* file = upb_msgdef_file(msgdef);
  const upb_extreg* extreg = upb_symtab_extreg(upb_filedef_symtab(file));
  const upb_msglayout* layout = upb_msgdef_layout(msgdef);
  upb_arena* arena = PyUpb_Arena_Get(self->arena);
  upb_DecodeStatus status =
      _upb_decode(buf, size, self->ptr.msg, layout, extreg, 0, arena);
  Py_XDECREF(bytes);
  if (status != kUpb_DecodeStatus_Ok) {
    PyUpb_ModuleState* state = PyUpb_ModuleState_Get();
    PyErr_Format(state->decode_error_class, "Error parsing message");
    return NULL;
  }
  PyUpb_CMessage_SyncSubobjs(self);
  return PyLong_FromSsize_t(size);
}

static PyObject* PyUpb_CMessage_Clear(PyUpb_CMessage* self, PyObject* args);

static PyObject* PyUpb_CMessage_ParseFromString(PyObject* self, PyObject* arg) {
  PyObject* tmp = PyUpb_CMessage_Clear((PyUpb_CMessage*)self, NULL);
  Py_DECREF(tmp);
  return PyUpb_CMessage_MergeFromString(self, arg);
}

static PyObject* PyUpb_CMessage_ByteSize(PyObject* self, PyObject* args) {
  // TODO(https://github.com/protocolbuffers/upb/issues/462): At the moment upb
  // does not have a "byte size" function, so we just serialize to string and
  // get the size of the string.
  PyObject* subargs = PyTuple_New(0);
  PyObject* serialized = PyUpb_CMessage_SerializeToString(self, subargs, NULL);
  Py_DECREF(subargs);
  if (!serialized) return NULL;
  size_t size = PyBytes_Size(serialized);
  Py_DECREF(serialized);
  return PyLong_FromSize_t(size);
}

static PyObject* PyUpb_CMessage_Clear(PyUpb_CMessage* self, PyObject* args) {
  PyUpb_CMessage_AssureWritable(self);
  const upb_msgdef* msgdef = _PyUpb_CMessage_GetMsgdef(self);
  upb_msg_clear(self->ptr.msg, msgdef);
  Py_RETURN_NONE;
}

static void PyUpb_CMessage_AbandonField(PyUpb_CMessage* self,
                                        const upb_fielddef* f) {
  if (self->unset_subobj_map && upb_fielddef_issubmsg(f)) {
    PyObject* sub = PyUpb_WeakMap_Get(self->unset_subobj_map, f);
    if (sub) {
      PyUpb_CMessage_AssureWritable((PyUpb_CMessage*)sub);
    }
  }
}

static PyObject* PyUpb_CMessage_ClearExtension(PyUpb_CMessage* self,
                                               PyObject* arg) {
  PyUpb_CMessage_AssureWritable(self);
  const upb_msgdef* msgdef = _PyUpb_CMessage_GetMsgdef(self);
  const upb_fielddef* f = PyUpb_FieldDescriptor_GetDef(arg);
  if (!f) return NULL;
  if (upb_fielddef_containingtype(f) != msgdef) {
    PyErr_Format(PyExc_ValueError, "Extension doesn't match (%s vs %s)",
                 upb_msgdef_fullname(msgdef), upb_fielddef_fullname(f));
  }
  PyUpb_CMessage_AbandonField(self, f);
  upb_msg_clearfield(self->ptr.msg, f);
  Py_RETURN_NONE;
}

static PyObject* PyUpb_CMessage_ClearField(PyUpb_CMessage* self,
                                           PyObject* arg) {
  // We always need AssureWritable() here (even for an unset message) to
  // preserve behavior like:
  //   msg = FooMessage()
  //   msg.foo.Clear()
  //   assert msg.HasField("foo")
  PyUpb_CMessage_AssureWritable(self);

  const upb_fielddef* f;
  const upb_oneofdef* o;
  if (!PyUpb_CMessage_LookupName(self, arg, &f, &o, PyExc_ValueError)) {
    return NULL;
  }

  if (o) f = upb_msg_whichoneof(self->ptr.msg, o);
  if (f) upb_msg_clearfield(self->ptr.msg, f);

  if (upb_fielddef_ismap(f)) {
    // We have to invalidate any existing iterator over this map.
    PyObject* obj = NULL;
    if (self->unset_subobj_map) {
      obj = PyUpb_WeakMap_Get(self->unset_subobj_map, f);
    }
    if (!obj) {
      upb_msg* msg = PyUpb_CMessage_GetMsg(self);
      upb_msgval msgval = upb_msg_get(msg, f);
      obj = PyUpb_ObjCache_Get(msgval.map_val);
    }
    if (obj) {
      // TODO(haberman) add when maps are checked in.
      // PyUpb_MapContainer_Invalidate(obj);
      Py_DECREF(obj);
    }
  }

  PyUpb_CMessage_AbandonField(self, f);

  Py_RETURN_NONE;
}

static PyObject* PyUpb_CMessage_DiscardUnknownFields(PyUpb_CMessage* self,
                                                     PyObject* arg) {
  PyUpb_CMessage_AssureWritable(self);
  const upb_msgdef* msgdef = _PyUpb_CMessage_GetMsgdef(self);
  upb_msg_discardunknown(self->ptr.msg, msgdef, 64);
  Py_RETURN_NONE;
}

static PyObject* PyUpb_CMessage_FindInitializationErrors(PyObject* _self,
                                                         PyObject* arg) {
  PyUpb_CMessage* self = (void*)_self;
  upb_msg* msg = PyUpb_CMessage_GetIfWritable(_self);
  if (!msg) return PyList_New(0);
  const upb_msgdef* msgdef = _PyUpb_CMessage_GetMsgdef(self);
  const upb_symtab* ext_pool = NULL;  // TODO
  upb_FieldPathEntry* fields;
  PyObject* ret = PyList_New(0);
  if (upb_util_HasUnsetRequired(msg, msgdef, ext_pool, &fields)) {
    char* buf = NULL;
    size_t size = 0;
    size_t i = 0;
    while (fields) {
      upb_FieldPathEntry* field = fields;
      size_t need = upb_FieldPath_ToText(&fields, buf, size);
      if (need >= size) {
        fields = field;
        size = size ? size * 2 : 16;
        while (size <= need) size *= 2;
        buf = realloc(buf, size);
        need = upb_FieldPath_ToText(&fields, buf, size);
        assert(size > need);
      }
      PyList_SetItem(ret, i, PyUnicode_FromString(buf));
    }
    free(buf);
  }
  return ret;
}

static PyObject* PyUpb_CMessage_FromString(PyObject* cls,
                                           PyObject* serialized) {
  PyObject* ret = NULL;
  PyObject* length = NULL;

  ret = PyObject_CallObject(cls, NULL);
  if (ret == NULL) goto err;
  length = PyUpb_CMessage_MergeFromString(ret, serialized);
  if (length == NULL) goto err;

done:
  Py_XDECREF(length);
  return ret;

err:
  Py_XDECREF(ret);
  ret = NULL;
  goto done;
}

static PyObject* PyUpb_CMessage_HasExtension(PyObject* _self,
                                             PyObject* ext_desc) {
  upb_msg* msg = PyUpb_CMessage_GetIfWritable(_self);
  const upb_fielddef* f = PyUpb_FieldDescriptor_GetDef(ext_desc);
  if (!f) return NULL;
  if (!msg) Py_RETURN_FALSE;
  return PyBool_FromLong(upb_msg_has(msg, f));
}

PyObject* PyUpb_CMessage_SerializeInternal(PyObject* _self, PyObject* args,
                                           PyObject* kwargs,
                                           bool check_required) {
  PyUpb_CMessage* self = (void*)_self;
  if (!PyUpb_CMessage_Check((PyObject*)self)) return NULL;
  static const char* kwlist[] = {"deterministic", NULL};
  int deterministic = 0;
  if (!PyArg_ParseTupleAndKeywords(args, kwargs, "|p", (char**)(kwlist),
                                   &deterministic)) {
    return NULL;
  }

  if (PyUpb_CMessage_IsUnset(self)) {
    return PyBytes_FromStringAndSize(NULL, 0);
  }

  upb_arena* arena = upb_arena_new();
  const upb_msgdef* msgdef = _PyUpb_CMessage_GetMsgdef(self);
  const upb_msglayout* layout = upb_msgdef_layout(msgdef);
  size_t size = 0;
  int options = 0;
  if (check_required) options |= UPB_ENCODE_CHECKREQUIRED;
  if (deterministic) options |= UPB_ENCODE_DETERMINISTIC;
  char* pb = upb_encode_ex(self->ptr.msg, layout, options, arena, &size);
  PyObject* ret = NULL;

  if (!pb) {
    PyUpb_ModuleState* state = PyUpb_ModuleState_Get();
    PyErr_Format(state->encode_error_class, "Failed to serialize proto");
    goto done;
  }

  ret = PyBytes_FromStringAndSize(pb, size);

done:
  upb_arena_free(arena);
  return ret;
}

PyObject* PyUpb_CMessage_SerializeToString(PyObject* _self, PyObject* args,
                                           PyObject* kwargs) {
  return PyUpb_CMessage_SerializeInternal(_self, args, kwargs, true);
}

PyObject* PyUpb_CMessage_SerializePartialToString(PyObject* _self,
                                                  PyObject* args,
                                                  PyObject* kwargs) {
  return PyUpb_CMessage_SerializeInternal(_self, args, kwargs, false);
}

static PyObject* PyUpb_CMessage_WhichOneof(PyObject* _self, PyObject* name) {
  PyUpb_CMessage* self = (void*)_self;
  const upb_oneofdef* o;
  if (!PyUpb_CMessage_LookupName(self, name, NULL, &o, PyExc_ValueError)) {
    return NULL;
  }
  upb_msg* msg = PyUpb_CMessage_GetIfWritable(_self);
  if (!msg) Py_RETURN_NONE;
  const upb_fielddef* f = upb_msg_whichoneof(msg, o);
  if (!f) Py_RETURN_NONE;
  return PyUnicode_FromString(upb_fielddef_name(f));
}

void PyUpb_CMessage_ClearExtensionDict(PyObject* _self) {
  PyUpb_CMessage* self = (void*)_self;
  assert(self->ext_dict);
  self->ext_dict = NULL;
}

static PyObject* PyUpb_CMessage_GetExtensionDict(PyObject* _self,
                                                 void* closure) {
  PyUpb_CMessage* self = (void*)_self;
  if (self->ext_dict) {
    return self->ext_dict;
  }

  const upb_msgdef* m = _PyUpb_CMessage_GetMsgdef(self);
  if (upb_msgdef_extrangecount(m) == 0) {
    PyErr_SetNone(PyExc_AttributeError);
    return NULL;
  }

  // TODO(haberman): re-enable when ExtensionDict is checked in.
  // self->ext_dict = PyUpb_ExtensionDict_New(_self);
  // return self->ext_dict;
  PyErr_SetString(PyExc_NotImplementedError, "get extension dict");
  return NULL;
}

static PyGetSetDef PyUpb_CMessage_Getters[] = {
    {"Extensions", PyUpb_CMessage_GetExtensionDict, NULL, "Extension dict"},
    /*
    {"_extensions_by_name", (getter)GetExtensionsByName, NULL},
    {"_extensions_by_number", (getter)GetExtensionsByNumber, NULL},
    */
    {NULL}};

static PyMethodDef PyUpb_CMessage_Methods[] = {
    // TODO(https://github.com/protocolbuffers/upb/issues/459)
    //{ "__deepcopy__", (PyCFunction)DeepCopy, METH_VARARGS,
    //  "Makes a deep copy of the class." },
    //{ "__unicode__", (PyCFunction)ToUnicode, METH_NOARGS,
    //  "Outputs a unicode representation of the message." },
    {"ByteSize", (PyCFunction)PyUpb_CMessage_ByteSize, METH_NOARGS,
     "Returns the size of the message in bytes."},
    {"Clear", (PyCFunction)PyUpb_CMessage_Clear, METH_NOARGS,
     "Clears the message."},
    {"ClearExtension", (PyCFunction)PyUpb_CMessage_ClearExtension, METH_O,
     "Clears a message field."},
    {"ClearField", (PyCFunction)PyUpb_CMessage_ClearField, METH_O,
     "Clears a message field."},
    // TODO(https://github.com/protocolbuffers/upb/issues/459)
    //{ "CopyFrom", (PyCFunction)CopyFrom, METH_O,
    //  "Copies a protocol message into the current message." },
    {"DiscardUnknownFields", (PyCFunction)PyUpb_CMessage_DiscardUnknownFields,
     METH_NOARGS, "Discards the unknown fields."},
    {"FindInitializationErrors",
     (PyCFunction)PyUpb_CMessage_FindInitializationErrors, METH_NOARGS,
     "Finds unset required fields."},
    {"FromString", PyUpb_CMessage_FromString, METH_O | METH_CLASS,
     "Creates new method instance from given serialized data."},
    {"HasExtension", PyUpb_CMessage_HasExtension, METH_O,
     "Checks if a message field is set."},
    {"HasField", PyUpb_CMessage_HasField, METH_O,
     "Checks if a message field is set."},
    // TODO(https://github.com/protocolbuffers/upb/issues/459)
    //{ "IsInitialized", (PyCFunction)IsInitialized, METH_VARARGS,
    //  "Checks if all required fields of a protocol message are set." },
    {"ListFields", PyUpb_CMessage_ListFields, METH_NOARGS,
     "Lists all set fields of a message."},
    {"MergeFrom", PyUpb_CMessage_MergeFrom, METH_O,
     "Merges a protocol message into the current message."},
    {"MergeFromString", PyUpb_CMessage_MergeFromString, METH_O,
     "Merges a serialized message into the current message."},
    {"ParseFromString", PyUpb_CMessage_ParseFromString, METH_O,
     "Parses a serialized message into the current message."},
    // TODO(https://github.com/protocolbuffers/upb/issues/459)
    //{ "RegisterExtension", (PyCFunction)RegisterExtension, METH_O |
    // METH_CLASS,
    //  "Registers an extension with the current message." },
    {"SerializePartialToString",
     (PyCFunction)PyUpb_CMessage_SerializePartialToString,
     METH_VARARGS | METH_KEYWORDS,
     "Serializes the message to a string, even if it isn't initialized."},
    {"SerializeToString", (PyCFunction)PyUpb_CMessage_SerializeToString,
     METH_VARARGS | METH_KEYWORDS,
     "Serializes the message to a string, only for initialized messages."},
    {"SetInParent", (PyCFunction)PyUpb_CMessage_SetInParent, METH_NOARGS,
     "Sets the has bit of the given field in its parent message."},
    {"UnknownFields", (PyCFunction)PyUpb_CMessage_UnknownFields, METH_NOARGS,
     "Parse unknown field set"},
    {"WhichOneof", PyUpb_CMessage_WhichOneof, METH_O,
     "Returns the name of the field set inside a oneof, "
     "or None if no field is set."},
    // TODO(https://github.com/protocolbuffers/upb/issues/459)
    //{ "_CheckCalledFromGeneratedFile",
    //(PyCFunction)_CheckCalledFromGeneratedFile,
    //  METH_NOARGS | METH_STATIC,
    //  "Raises TypeError if the caller is not in a _pb2.py file."},
    {NULL, NULL}};

static PyType_Slot PyUpb_CMessage_Slots[] = {
    {Py_tp_dealloc, PyUpb_CMessage_Dealloc},
    {Py_tp_doc, "A ProtocolMessage"},
    {Py_tp_getattro, PyUpb_CMessage_GetAttr},
    {Py_tp_getset, PyUpb_CMessage_Getters},
    {Py_tp_hash, PyObject_HashNotImplemented},
    {Py_tp_methods, PyUpb_CMessage_Methods},
    {Py_tp_new, PyUpb_CMessage_New},
    {Py_tp_str, PyUpb_CMessage_ToString},
    {Py_tp_repr, PyUpb_CMessage_ToString},
    {Py_tp_richcompare, PyUpb_CMessage_RichCompare},
    {Py_tp_setattro, PyUpb_CMessage_SetAttr},
    {Py_tp_init, PyUpb_CMessage_Init},
    {0, NULL}};

PyType_Spec PyUpb_CMessage_Spec = {
    PYUPB_MODULE_NAME ".CMessage",             // tp_name
    sizeof(PyUpb_CMessage),                    // tp_basicsize
    0,                                         // tp_itemsize
    Py_TPFLAGS_DEFAULT | Py_TPFLAGS_BASETYPE,  // tp_flags
    PyUpb_CMessage_Slots,
};

// -----------------------------------------------------------------------------
// MessageMeta
// -----------------------------------------------------------------------------

// MessageMeta is the metaclass for message objects.  The generated code uses it
// to construct message classes, ie.
//
// FooMessage = _message.MessageMeta('FooMessage', (_message.Message), {...})
//
// (This is not quite true: at the moment the Python library subclasses
// MessageMeta, and uses that subclass as the metaclass.  There is a TODO below
// to simplify this, so that the illustration above is indeed accurate).

typedef struct {
  const upb_msglayout* layout;
  PyObject* py_message_descriptor;
} PyUpb_MessageMeta;

// The PyUpb_MessageMeta struct is trailing data tacked onto the end of
// MessageMeta instances.  This means that we get our instances of this struct
// by adding the appropriate number of bytes.
static PyUpb_MessageMeta* PyUpb_GetMessageMeta(PyObject* cls) {
#ifndef NDEBUG
  PyUpb_ModuleState* state = PyUpb_ModuleState_MaybeGet();
  assert(!state || cls->ob_type == state->message_meta_type);
#endif
  return (PyUpb_MessageMeta*)((char*)cls + cpython_bits.type_basicsize);
}

static const upb_msgdef* PyUpb_MessageMeta_GetMsgdef(PyObject* cls) {
  PyUpb_MessageMeta* self = PyUpb_GetMessageMeta(cls);
  return PyUpb_Descriptor_GetDef(self->py_message_descriptor);
}

PyObject* PyUpb_MessageMeta_DoCreateClass(PyObject* py_descriptor,
                                          const char* name, PyObject* dict) {
  PyUpb_ModuleState* state = PyUpb_ModuleState_Get();
  PyTypeObject* descriptor_type = state->descriptor_types[kPyUpb_Descriptor];
  if (!PyObject_TypeCheck(py_descriptor, descriptor_type)) {
    return PyErr_Format(PyExc_TypeError, "Expected a message Descriptor");
  }

  const upb_msgdef* msgdef = PyUpb_Descriptor_GetDef(py_descriptor);
  assert(msgdef);
  assert(!PyUpb_ObjCache_Get(upb_msgdef_layout(msgdef)));

  PyObject* slots = PyTuple_New(0);
  if (PyDict_SetItemString(dict, "__slots__", slots) < 0) {
    return NULL;
  }

  // Bases are either:
  //    (CMessage, Message)            # for regular messages
  //    (CMessage, Message, WktBase)   # For well-known types
  PyObject* wkt_bases = PyUpb_GetWktBases(state);
  PyObject* wkt_base =
      PyDict_GetItemString(wkt_bases, upb_msgdef_fullname(msgdef));
  PyObject* args;
  if (wkt_base == NULL) {
    args = Py_BuildValue("s(OO)O", name, state->cmessage_type,
                         state->message_class, dict);
  } else {
    args = Py_BuildValue("s(OOO)O", name, state->cmessage_type,
                         state->message_class, wkt_base, dict);
  }

  PyObject* ret = cpython_bits.type_new(state->message_meta_type, args, NULL);
  Py_DECREF(args);
  if (!ret) return NULL;

  PyUpb_MessageMeta* meta = PyUpb_GetMessageMeta(ret);
  meta->py_message_descriptor = py_descriptor;
  meta->layout = upb_msgdef_layout(msgdef);
  Py_INCREF(meta->py_message_descriptor);

  PyUpb_ObjCache_Add(upb_msgdef_layout(msgdef), ret);

  return ret;
}

static PyObject* PyUpb_MessageMeta_New(PyTypeObject* type, PyObject* args,
                                       PyObject* kwargs) {
  PyUpb_ModuleState* state = PyUpb_ModuleState_Get();
  static const char* kwlist[] = {"name", "bases", "dict", 0};
  PyObject *bases, *dict;
  const char* name;

  // Check arguments: (name, bases, dict)
  if (!PyArg_ParseTupleAndKeywords(args, kwargs, "sO!O!:type", (char**)kwlist,
                                   &name, &PyTuple_Type, &bases, &PyDict_Type,
                                   &dict)) {
    return NULL;
  }

  // Check bases: only (), or (message.Message,) are allowed
  Py_ssize_t size = PyTuple_Size(bases);
  if (!(size == 0 ||
        (size == 1 && PyTuple_GetItem(bases, 0) == state->message_class))) {
    PyErr_Format(PyExc_TypeError,
                 "A Message class can only inherit from Message, not %S",
                 bases);
    return NULL;
  }

  // Check dict['DESCRIPTOR']
  PyObject* py_descriptor = PyDict_GetItemString(dict, "DESCRIPTOR");
  if (py_descriptor == NULL) {
    PyErr_SetString(PyExc_TypeError, "Message class has no DESCRIPTOR");
    return NULL;
  }

  const upb_msgdef* m = PyUpb_Descriptor_GetDef(py_descriptor);
  PyObject* ret = PyUpb_ObjCache_Get(upb_msgdef_layout(m));
  if (ret) return ret;
  return PyUpb_MessageMeta_DoCreateClass(py_descriptor, name, dict);
}

static void PyUpb_MessageMeta_Dealloc(PyObject* self) {
  PyUpb_MessageMeta* meta = PyUpb_GetMessageMeta(self);
  PyUpb_ObjCache_Delete(meta->layout);
  Py_DECREF(meta->py_message_descriptor);
  PyUpb_Dealloc(self);
}

static PyObject* PyUpb_MessageMeta_GetDynamicAttr(PyObject* self,
                                                  PyObject* name) {
  const char* name_buf = PyUpb_GetStrData(name);
  const upb_msgdef* msgdef = PyUpb_MessageMeta_GetMsgdef(self);
  const upb_filedef* filedef = upb_msgdef_file(msgdef);
  const upb_symtab* symtab = upb_filedef_symtab(filedef);

  PyObject* py_key =
      PyBytes_FromFormat("%s.%s", upb_msgdef_fullname(msgdef), name_buf);
  const char* key = PyUpb_GetStrData(py_key);
  PyObject* ret = NULL;
  const upb_msgdef* nested = upb_symtab_lookupmsg(symtab, key);
  const upb_enumdef* enumdef;
  const upb_enumvaldef* enumval;
  const upb_fielddef* ext;

  if (nested) {
    ret = PyUpb_Descriptor_GetClass(nested);
  } else if ((enumdef = upb_symtab_lookupenum(symtab, key))) {
    PyUpb_ModuleState* state = PyUpb_ModuleState_Get();
    PyObject* klass = state->enum_type_wrapper_class;
    ret = PyUpb_EnumDescriptor_Get(enumdef);
    ret = PyObject_CallFunctionObjArgs(klass, ret, NULL);
  } else if ((enumval = upb_symtab_lookupenumval(symtab, key))) {
    ret = PyLong_FromLong(upb_enumvaldef_number(enumval));
  } else if ((ext = upb_symtab_lookupext(symtab, key))) {
    ret = PyUpb_FieldDescriptor_Get(ext);
  }

  // TODO(haberman): *_FIELD_NUMBER attributes?  Haven't seen any failing
  // tests for these yet.

  Py_DECREF(py_key);

  return ret;
}

static PyObject* PyUpb_MessageMeta_GetAttr(PyObject* self, PyObject* name) {
  // We want to first delegate to the type's tp_dict to retrieve any attributes
  // that were previously calculated and cached in the type's dict.
  PyObject* ret = cpython_bits.type_getattro(self, name);
  if (ret) return ret;

  // We did not find a cached attribute. Try to calculate the attribute
  // dynamically, using the descriptor as an argument.
  PyErr_Clear();
  ret = PyUpb_MessageMeta_GetDynamicAttr(self, name);

  if (ret) {
    PyObject_SetAttr(self, name, ret);
    PyErr_Clear();
    return ret;
  }

  PyErr_SetObject(PyExc_AttributeError, name);
  return NULL;
}

static PyType_Slot PyUpb_MessageMeta_Slots[] = {
    {Py_tp_new, PyUpb_MessageMeta_New},
    {Py_tp_dealloc, PyUpb_MessageMeta_Dealloc},
    {Py_tp_getattro, PyUpb_MessageMeta_GetAttr},
    {0, NULL}};

static PyType_Spec PyUpb_MessageMeta_Spec = {
    PYUPB_MODULE_NAME ".MessageMeta",  // tp_name
    0,  // To be filled in by size of base     // tp_basicsize
    0,  // tp_itemsize
    // TODO(haberman): remove BASETYPE, Python should just use MessageMeta
    // directly instead of subclassing it.
    Py_TPFLAGS_DEFAULT | Py_TPFLAGS_BASETYPE,  // tp_flags
    PyUpb_MessageMeta_Slots,
};

static PyObject* PyUpb_MessageMeta_CreateType(void) {
  PyObject* bases = Py_BuildValue("(O)", &PyType_Type);
  if (!bases) return NULL;
  PyUpb_MessageMeta_Spec.basicsize =
      cpython_bits.type_basicsize + sizeof(PyUpb_MessageMeta);
  PyObject* type = PyType_FromSpecWithBases(&PyUpb_MessageMeta_Spec, bases);
  Py_DECREF(bases);
  return type;
}

bool PyUpb_InitMessage(PyObject* m) {
  if (!PyUpb_CPythonBits_Init(&cpython_bits)) return false;
  PyObject* message_meta_type = PyUpb_MessageMeta_CreateType();

  PyUpb_ModuleState* state = PyUpb_ModuleState_GetFromModule(m);
  state->cmessage_type = PyUpb_AddClass(m, &PyUpb_CMessage_Spec);
  state->message_meta_type = (PyTypeObject*)message_meta_type;

  if (!state->cmessage_type || !state->message_meta_type) return false;
  if (PyModule_AddObject(m, "MessageMeta", message_meta_type)) return false;

  PyObject* mod = PyImport_ImportModule("google.protobuf.message");

  if (mod == NULL) return false;

  state->encode_error_class = PyObject_GetAttrString(mod, "EncodeError");
  state->decode_error_class = PyObject_GetAttrString(mod, "DecodeError");
  state->message_class = PyObject_GetAttrString(mod, "Message");
  Py_DECREF(mod);

  if (!state->encode_error_class || !state->decode_error_class ||
      !state->message_class) {
    return false;
  }

  return true;
}<|MERGE_RESOLUTION|>--- conflicted
+++ resolved
@@ -336,7 +336,6 @@
   return false;
 }
 
-<<<<<<< HEAD
 static bool PyUpb_CMessage_InitRepeatedAttribute(PyObject* _self,
                                                  PyObject* name,
                                                  PyObject* value) {
@@ -345,16 +344,6 @@
   if (!tmp) return false;
   Py_DECREF(tmp);
   return true;
-=======
-static bool PyUpb_CMessage_InitRepeatedAttribute(void) {
-  // TODO(haberman): disabled until repeated container is in.
-  // PyObject* repeated = PyUpb_CMessage_GetAttr(_self, name);
-  // PyObject* tmp = PyUpb_RepeatedContainer_Extend(repeated, value);
-  // if (!tmp) return -1;
-  // Py_DECREF(tmp);
-  PyErr_SetString(PyExc_NotImplementedError, "repeated init");
-  return false;
->>>>>>> 1258c611
 }
 
 static bool PyUpb_CMessage_InitMessageAttribute(PyObject* _self, PyObject* name,
