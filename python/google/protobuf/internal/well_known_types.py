--- conflicted
+++ resolved
@@ -144,12 +144,7 @@
       ValueError: On parsing problems.
     """
     if not isinstance(value, six.string_types):
-<<<<<<< HEAD
-      raise ValueError(
-          'Timestamp JSON value not a string: {!r}'.format(value))
-=======
       raise ValueError('Timestamp JSON value not a string: {!r}'.format(value))
->>>>>>> f78fefc1
     timezone_offset = value.find('Z')
     if timezone_offset == -1:
       timezone_offset = value.find('+')
@@ -311,12 +306,7 @@
       ValueError: On parsing problems.
     """
     if not isinstance(value, six.string_types):
-<<<<<<< HEAD
-      raise ValueError(
-          'Duration JSON value not a string: {!r}'.format(value))
-=======
       raise ValueError('Duration JSON value not a string: {!r}'.format(value))
->>>>>>> f78fefc1
     if len(value) < 1 or value[-1] != 's':
       raise ValueError(
           'Duration must end with letter "s": {0}.'.format(value))
@@ -443,12 +433,7 @@
   def FromJsonString(self, value):
     """Converts string to FieldMask according to proto3 JSON spec."""
     if not isinstance(value, six.string_types):
-<<<<<<< HEAD
-      raise ValueError(
-          'FieldMask JSON value not a string: {!r}'.format(value))
-=======
       raise ValueError('FieldMask JSON value not a string: {!r}'.format(value))
->>>>>>> f78fefc1
     self.Clear()
     if value:
       for path in value.split(','):
