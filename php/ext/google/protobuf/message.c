// Protocol Buffers - Google's data interchange format
// Copyright 2014 Google Inc.  All rights reserved.
// https://developers.google.com/protocol-buffers/
//
// Redistribution and use in source and binary forms, with or without
// modification, are permitted provided that the following conditions are
// met:
//
//     * Redistributions of source code must retain the above copyright
// notice, this list of conditions and the following disclaimer.
//     * Redistributions in binary form must reproduce the above
// copyright notice, this list of conditions and the following disclaimer
// in the documentation and/or other materials provided with the
// distribution.
//     * Neither the name of Google Inc. nor the names of its
// contributors may be used to endorse or promote products derived from
// this software without specific prior written permission.
//
// THIS SOFTWARE IS PROVIDED BY THE COPYRIGHT HOLDERS AND CONTRIBUTORS
// "AS IS" AND ANY EXPRESS OR IMPLIED WARRANTIES, INCLUDING, BUT NOT
// LIMITED TO, THE IMPLIED WARRANTIES OF MERCHANTABILITY AND FITNESS FOR
// A PARTICULAR PURPOSE ARE DISCLAIMED. IN NO EVENT SHALL THE COPYRIGHT
// OWNER OR CONTRIBUTORS BE LIABLE FOR ANY DIRECT, INDIRECT, INCIDENTAL,
// SPECIAL, EXEMPLARY, OR CONSEQUENTIAL DAMAGES (INCLUDING, BUT NOT
// LIMITED TO, PROCUREMENT OF SUBSTITUTE GOODS OR SERVICES; LOSS OF USE,
// DATA, OR PROFITS; OR BUSINESS INTERRUPTION) HOWEVER CAUSED AND ON ANY
// THEORY OF LIABILITY, WHETHER IN CONTRACT, STRICT LIABILITY, OR TORT
// (INCLUDING NEGLIGENCE OR OTHERWISE) ARISING IN ANY WAY OUT OF THE USE
// OF THIS SOFTWARE, EVEN IF ADVISED OF THE POSSIBILITY OF SUCH DAMAGE.

#include "message.h"

#include <inttypes.h>
#include <php.h>
#include <stdlib.h>

// This is not self-contained: it must be after other Zend includes.
#include <Zend/zend_exceptions.h>
#include <Zend/zend_inheritance.h>

#include "arena.h"
#include "array.h"
#include "convert.h"
#include "def.h"
#include "map.h"
#include "php-upb.h"
#include "protobuf.h"

// -----------------------------------------------------------------------------
// Message
// -----------------------------------------------------------------------------

typedef struct {
  zend_object std;
  zval arena;
  const Descriptor* desc;
  upb_Message* msg;
} Message;

zend_class_entry* message_ce;
static zend_object_handlers message_object_handlers;

static void Message_SuppressDefaultProperties(zend_class_entry* class_type) {
  // We suppress all default properties, because all our properties are handled
  // by our read_property handler.
  //
  // This also allows us to put our zend_object member at the beginning of our
  // struct -- instead of putting it at the end with pointer fixups to access
  // our own data, as recommended in the docs -- because Zend won't add any of
  // its own storage directly after the zend_object if default_properties_count
  // == 0.
  //
  // This is not officially supported, but since it simplifies the code, we'll
  // do it for as long as it works in practice.
  class_type->default_properties_count = 0;
}

// PHP Object Handlers /////////////////////////////////////////////////////////

/**
 * Message_create()
 *
 * PHP class entry function to allocate and initialize a new Message object.
 */
static zend_object* Message_create(zend_class_entry* class_type) {
  Message* intern = emalloc(sizeof(Message));
  Message_SuppressDefaultProperties(class_type);
  zend_object_std_init(&intern->std, class_type);
  intern->std.handlers = &message_object_handlers;
  Arena_Init(&intern->arena);
  return &intern->std;
}

/**
 * Message_dtor()
 *
 * Object handler to destroy a Message. This releases all resources associated
 * with the message. Note that it is possible to access a destroyed object from
 * PHP in rare cases.
 */
static void Message_dtor(zend_object* obj) {
  Message* intern = (Message*)obj;
  ObjCache_Delete(intern->msg);
  zval_dtor(&intern->arena);
  zend_object_std_dtor(&intern->std);
}

/**
 * get_field()
 *
 * Helper function to look up a field given a member name (as a string).
 */
<<<<<<< HEAD
static const upb_FieldDef *get_field(Message *msg, zend_string *member) {
  const upb_MessageDef *m = msg->desc->msgdef;
  const upb_FieldDef *f = upb_MessageDef_FindFieldByNameWithSize(
      m, ZSTR_VAL(member), ZSTR_LEN(member));
=======
static const upb_FieldDef* get_field(Message* msg, PROTO_STR* member) {
  const upb_MessageDef* m = msg->desc->msgdef;
  const upb_FieldDef* f = upb_MessageDef_FindFieldByNameWithSize(
      m, PROTO_STRVAL_P(member), PROTO_STRLEN_P(member));
>>>>>>> bfdd31fb

  if (!f) {
    zend_throw_exception_ex(NULL, 0, "No such property %s.",
                            ZSTR_VAL(msg->desc->class_entry->name));
  }

  return f;
}

// Check if the field is a well known wrapper type
static bool IsWrapper(const upb_MessageDef* m) {
  if (!m) return false;
  switch (upb_MessageDef_WellKnownType(m)) {
    case kUpb_WellKnown_DoubleValue:
    case kUpb_WellKnown_FloatValue:
    case kUpb_WellKnown_Int64Value:
    case kUpb_WellKnown_UInt64Value:
    case kUpb_WellKnown_Int32Value:
    case kUpb_WellKnown_UInt32Value:
    case kUpb_WellKnown_StringValue:
    case kUpb_WellKnown_BytesValue:
    case kUpb_WellKnown_BoolValue:
      return true;
    default:
      return false;
  }
}

static void Message_get(Message* intern, const upb_FieldDef* f, zval* rv) {
  upb_Arena* arena = Arena_Get(&intern->arena);

  if (upb_FieldDef_IsMap(f)) {
    upb_MutableMessageValue msgval = upb_Message_Mutable(intern->msg, f, arena);
    MapField_GetPhpWrapper(rv, msgval.map, MapType_Get(f), &intern->arena);
  } else if (upb_FieldDef_IsRepeated(f)) {
    upb_MutableMessageValue msgval = upb_Message_Mutable(intern->msg, f, arena);
    RepeatedField_GetPhpWrapper(rv, msgval.array, TypeInfo_Get(f),
                                &intern->arena);
  } else {
    if (upb_FieldDef_IsSubMessage(f) &&
        !upb_Message_HasFieldByDef(intern->msg, f)) {
      ZVAL_NULL(rv);
      return;
    }
    upb_MessageValue msgval = upb_Message_GetFieldByDef(intern->msg, f);
    Convert_UpbToPhp(msgval, rv, TypeInfo_Get(f), &intern->arena);
  }
}

static bool Message_set(Message* intern, const upb_FieldDef* f, zval* val) {
  upb_Arena* arena = Arena_Get(&intern->arena);
  upb_MessageValue msgval;

  if (upb_FieldDef_IsMap(f)) {
    msgval.map_val = MapField_GetUpbMap(val, MapType_Get(f), arena);
    if (!msgval.map_val) return false;
  } else if (upb_FieldDef_IsRepeated(f)) {
    msgval.array_val = RepeatedField_GetUpbArray(val, TypeInfo_Get(f), arena);
    if (!msgval.array_val) return false;
  } else if (upb_FieldDef_IsSubMessage(f) && Z_TYPE_P(val) == IS_NULL) {
    upb_Message_ClearFieldByDef(intern->msg, f);
    return true;
  } else {
    if (!Convert_PhpToUpb(val, &msgval, TypeInfo_Get(f), arena)) return false;
  }

  upb_Message_SetFieldByDef(intern->msg, f, msgval, arena);
  return true;
}

static bool MessageEq(const upb_Message* m1, const upb_Message* m2,
                      const upb_MessageDef* m);

/**
 * ValueEq()
 */
bool ValueEq(upb_MessageValue val1, upb_MessageValue val2, TypeInfo type) {
  switch (type.type) {
    case kUpb_CType_Bool:
      return val1.bool_val == val2.bool_val;
    case kUpb_CType_Int32:
    case kUpb_CType_UInt32:
    case kUpb_CType_Enum:
      return val1.int32_val == val2.int32_val;
    case kUpb_CType_Int64:
    case kUpb_CType_UInt64:
      return val1.int64_val == val2.int64_val;
    case kUpb_CType_Float:
      return val1.float_val == val2.float_val;
    case kUpb_CType_Double:
      return val1.double_val == val2.double_val;
    case kUpb_CType_String:
    case kUpb_CType_Bytes:
      return val1.str_val.size == val2.str_val.size &&
             memcmp(val1.str_val.data, val2.str_val.data, val1.str_val.size) ==
                 0;
    case kUpb_CType_Message:
      return MessageEq(val1.msg_val, val2.msg_val, type.desc->msgdef);
    default:
      return false;
  }
}

/**
 * MessageEq()
 */
static bool MessageEq(const upb_Message* m1, const upb_Message* m2,
                      const upb_MessageDef* m) {
  int n = upb_MessageDef_FieldCount(m);

  for (int i = 0; i < n; i++) {
    const upb_FieldDef* f = upb_MessageDef_Field(m, i);

    if (upb_FieldDef_HasPresence(f)) {
      if (upb_Message_HasFieldByDef(m1, f) !=
          upb_Message_HasFieldByDef(m2, f)) {
        return false;
      }
      if (!upb_Message_HasFieldByDef(m1, f)) continue;
    }

    upb_MessageValue val1 = upb_Message_GetFieldByDef(m1, f);
    upb_MessageValue val2 = upb_Message_GetFieldByDef(m2, f);

    if (upb_FieldDef_IsMap(f)) {
      if (!MapEq(val1.map_val, val2.map_val, MapType_Get(f))) return false;
    } else if (upb_FieldDef_IsRepeated(f)) {
      if (!ArrayEq(val1.array_val, val2.array_val, TypeInfo_Get(f)))
        return false;
    } else {
      if (!ValueEq(val1, val2, TypeInfo_Get(f))) return false;
    }
  }

  return true;
}

/**
 * Message_compare_objects()
 *
 * Object handler for comparing two message objects. Called whenever PHP code
 * does:
 *
 *   $m1 == $m2
 */
static int Message_compare_objects(zval* m1, zval* m2) {
  Message* intern1 = (Message*)Z_OBJ_P(m1);
  Message* intern2 = (Message*)Z_OBJ_P(m2);
  const upb_MessageDef* m = intern1->desc->msgdef;

  if (intern2->desc->msgdef != m) return 1;

  return MessageEq(intern1->msg, intern2->msg, m) ? 0 : 1;
}

/**
 * Message_has_property()
 *
 * Object handler for testing whether a property exists. Called when PHP code
 * does any of:
 *
 *   isset($message->foobar);
 *   property_exists($message->foobar);
 *
 * Note that all properties of generated messages are private, so this should
 * only be possible to invoke from generated code, which has accessors like this
 * (if the field has presence):
 *
 *   public function hasOptionalInt32()
 *   {
 *       return isset($this->optional_int32);
 *   }
 */
<<<<<<< HEAD
static int Message_has_property(zend_object *obj, zend_string *member,
                                int has_set_exists,
                                void **cache_slot) {
  Message* intern = (Message*)obj;
  const upb_FieldDef *f = get_field(intern, member);
=======
static int Message_has_property(PROTO_VAL* obj, PROTO_STR* member,
                                int has_set_exists, void** cache_slot) {
  Message* intern = PROTO_VAL_P(obj);
  const upb_FieldDef* f = get_field(intern, member);
>>>>>>> bfdd31fb

  if (!f) return 0;

  if (!upb_FieldDef_HasPresence(f)) {
    zend_throw_exception_ex(
        NULL, 0,
        "Cannot call isset() on field %s which does not have presence.",
        upb_FieldDef_Name(f));
    return 0;
  }

  return upb_Message_HasFieldByDef(intern->msg, f);
}

/**
 * Message_unset_property()
 *
 * Object handler for unsetting a property. Called when PHP code calls:
 *
 *   unset($message->foobar);
 *
 * Note that all properties of generated messages are private, so this should
 * only be possible to invoke from generated code, which has accessors like this
 * (if the field has presence):
 *
 *   public function clearOptionalInt32()
 *   {
 *       unset($this->optional_int32);
 *   }
 */
<<<<<<< HEAD
static void Message_unset_property(zend_object *obj, zend_string *member,
                                   void **cache_slot) {
  Message* intern = (Message*)obj;
  const upb_FieldDef *f = get_field(intern, member);
=======
static void Message_unset_property(PROTO_VAL* obj, PROTO_STR* member,
                                   void** cache_slot) {
  Message* intern = PROTO_VAL_P(obj);
  const upb_FieldDef* f = get_field(intern, member);
>>>>>>> bfdd31fb

  if (!f) return;

  if (!upb_FieldDef_HasPresence(f)) {
    zend_throw_exception_ex(
        NULL, 0,
        "Cannot call unset() on field %s which does not have presence.",
        upb_FieldDef_Name(f));
    return;
  }

  upb_Message_ClearFieldByDef(intern->msg, f);
}

/**
 * Message_read_property()
 *
 * Object handler for reading a property in PHP. Called when PHP code does:
 *
 *   $x = $message->foobar;
 *
 * Note that all properties of generated messages are private, so this should
 * only be possible to invoke from generated code, which has accessors like:
 *
 *   public function getOptionalInt32()
 *   {
 *       return $this->optional_int32;
 *   }
 *
 * We lookup the field and return the scalar, RepeatedField, or MapField for
 * this field.
 */
<<<<<<< HEAD
static zval *Message_read_property(zend_object *obj, zend_string *member,
                                   int type, void **cache_slot, zval *rv) {
  Message* intern = (Message*)obj;
  const upb_FieldDef *f = get_field(intern, member);
=======
static zval* Message_read_property(PROTO_VAL* obj, PROTO_STR* member, int type,
                                   void** cache_slot, zval* rv) {
  Message* intern = PROTO_VAL_P(obj);
  const upb_FieldDef* f = get_field(intern, member);
>>>>>>> bfdd31fb

  if (!f) return &EG(uninitialized_zval);
  Message_get(intern, f, rv);
  return rv;
}

/**
 * Message_write_property()
 *
 * Object handler for writing a property in PHP. Called when PHP code does:
 *
 *   $message->foobar = $x;
 *
 * Note that all properties of generated messages are private, so this should
 * only be possible to invoke from generated code, which has accessors like:
 *
 *   public function setOptionalInt32($var)
 *   {
 *       GPBUtil::checkInt32($var);
 *       $this->optional_int32 = $var;
 *
 *       return $this;
 *   }
 *
 * The C extension version of checkInt32() doesn't actually check anything, so
 * we perform all checking and conversion in this function.
 */
<<<<<<< HEAD
static zval *Message_write_property(zend_object *obj, zend_string *member,
                                    zval *val, void **cache_slot) {
  Message* intern = (Message*)obj;
  const upb_FieldDef *f = get_field(intern, member);
=======
static PROTO_RETURN_VAL Message_write_property(PROTO_VAL* obj,
                                               PROTO_STR* member, zval* val,
                                               void** cache_slot) {
  Message* intern = PROTO_VAL_P(obj);
  const upb_FieldDef* f = get_field(intern, member);
>>>>>>> bfdd31fb

  if (f && Message_set(intern, f, val)) {
    return val;
  } else {
    return &EG(error_zval);
  }
}

/**
 * Message_get_property_ptr_ptr()
 *
 * Object handler for the get_property_ptr_ptr event in PHP. This returns a
 * reference to our internal properties. We don't support this, so we return
 * NULL.
 */
<<<<<<< HEAD
static zval *Message_get_property_ptr_ptr(zend_object *object, zend_string *member,
                                          int type,
                                          void **cache_slot) {
=======
static zval* Message_get_property_ptr_ptr(PROTO_VAL* object, PROTO_STR* member,
                                          int type, void** cache_slot) {
>>>>>>> bfdd31fb
  return NULL;  // We do not have a properties table.
}

/**
 * Message_clone_obj()
 *
 * Object handler for cloning an object in PHP. Called when PHP code does:
 *
 *   $msg2 = clone $msg;
 */
<<<<<<< HEAD
static zend_object *Message_clone_obj(zend_object *object) {
  Message* intern = (Message*)object;
  upb_MiniTable *t = upb_MessageDef_MiniTable(intern->desc->msgdef);
  upb_Message *clone = upb_Message_New(t, Arena_Get(&intern->arena));
=======
static zend_object* Message_clone_obj(PROTO_VAL* object) {
  Message* intern = PROTO_VAL_P(object);
  upb_MiniTable* t = upb_MessageDef_MiniTable(intern->desc->msgdef);
  upb_Message* clone = upb_Message_New(t, Arena_Get(&intern->arena));
>>>>>>> bfdd31fb

  // TODO: copy unknown fields?
  // TODO: use official upb msg copy function
  memcpy(clone, intern->msg, t->size);
  zval ret;
  Message_GetPhpWrapper(&ret, intern->desc, clone, &intern->arena);
  return Z_OBJ_P(&ret);
}

/**
 * Message_get_properties()
 *
 * Object handler for the get_properties event in PHP. This returns a HashTable
 * of our internal properties. We don't support this, so we return NULL.
 */
<<<<<<< HEAD
static HashTable *Message_get_properties(zend_object *object) {
=======
static HashTable* Message_get_properties(PROTO_VAL* object) {
>>>>>>> bfdd31fb
  return NULL;  // We don't offer direct references to our properties.
}

// C Functions from message.h. /////////////////////////////////////////////////

// These are documented in the header file.

void Message_GetPhpWrapper(zval* val, const Descriptor* desc, upb_Message* msg,
                           zval* arena) {
  if (!msg) {
    ZVAL_NULL(val);
    return;
  }

  if (!ObjCache_Get(msg, val)) {
    Message* intern = emalloc(sizeof(Message));
    Message_SuppressDefaultProperties(desc->class_entry);
    zend_object_std_init(&intern->std, desc->class_entry);
    intern->std.handlers = &message_object_handlers;
    ZVAL_COPY(&intern->arena, arena);
    intern->desc = desc;
    intern->msg = msg;
    ZVAL_OBJ(val, &intern->std);
    ObjCache_Add(intern->msg, &intern->std);
  }
}

bool Message_GetUpbMessage(zval* val, const Descriptor* desc, upb_Arena* arena,
                           upb_Message** msg) {
  PBPHP_ASSERT(desc);

  if (Z_ISREF_P(val)) {
    ZVAL_DEREF(val);
  }

  if (Z_TYPE_P(val) == IS_OBJECT &&
      instanceof_function(Z_OBJCE_P(val), desc->class_entry)) {
    Message* intern = (Message*)Z_OBJ_P(val);
    upb_Arena_Fuse(arena, Arena_Get(&intern->arena));
    *msg = intern->msg;
    return true;
  } else {
    zend_throw_exception_ex(zend_ce_type_error, 0,
                            "Given value is not an instance of %s.",
                            ZSTR_VAL(desc->class_entry->name));
    return false;
  }
}

// Message PHP methods /////////////////////////////////////////////////////////

/**
 * Message_InitFromPhp()
 *
 * Helper method to handle the initialization of a message from a PHP value, eg.
 *
 *   $m = new TestMessage([
 *       'optional_int32' => -42,
 *       'optional_bool' => true,
 *       'optional_string' => 'a',
 *       'optional_enum' => TestEnum::ONE,
 *       'optional_message' => new Sub([
 *           'a' => 33
 *       ]),
 *       'repeated_int32' => [-42, -52],
 *       'repeated_enum' => [TestEnum::ZERO, TestEnum::ONE],
 *       'repeated_message' => [new Sub(['a' => 34]),
 *                              new Sub(['a' => 35])],
 *       'map_int32_int32' => [-62 => -62],
 *       'map_int32_enum' => [1 => TestEnum::ONE],
 *       'map_int32_message' => [1 => new Sub(['a' => 36])],
 *   ]);
 *
 * The initializer must be an array.
 */
bool Message_InitFromPhp(upb_Message* msg, const upb_MessageDef* m, zval* init,
                         upb_Arena* arena) {
  HashTable* table = HASH_OF(init);
  HashPosition pos;

  if (Z_ISREF_P(init)) {
    ZVAL_DEREF(init);
  }

  if (Z_TYPE_P(init) != IS_ARRAY) {
    zend_throw_exception_ex(NULL, 0,
                            "Initializer for a message %s must be an array.",
                            upb_MessageDef_FullName(m));
    return false;
  }

  zend_hash_internal_pointer_reset_ex(table, &pos);

  while (true) {  // Iterate over key/value pairs.
    zval key;
    zval* val;
    const upb_FieldDef* f;
    upb_MessageValue msgval;

    zend_hash_get_current_key_zval_ex(table, &key, &pos);
    val = zend_hash_get_current_data_ex(table, &pos);

    if (!val) return true;  // Finished iteration.

    if (Z_ISREF_P(val)) {
      ZVAL_DEREF(val);
    }

    f = upb_MessageDef_FindFieldByNameWithSize(m, Z_STRVAL_P(&key),
                                               Z_STRLEN_P(&key));

    if (!f) {
      zend_throw_exception_ex(NULL, 0, "No such field %s", Z_STRVAL_P(&key));
      return false;
    }

    if (upb_FieldDef_IsMap(f)) {
      msgval.map_val = MapField_GetUpbMap(val, MapType_Get(f), arena);
      if (!msgval.map_val) return false;
    } else if (upb_FieldDef_IsRepeated(f)) {
      msgval.array_val = RepeatedField_GetUpbArray(val, TypeInfo_Get(f), arena);
      if (!msgval.array_val) return false;
    } else {
      if (!Convert_PhpToUpbAutoWrap(val, &msgval, TypeInfo_Get(f), arena)) {
        return false;
      }
    }

    upb_Message_SetFieldByDef(msg, f, msgval, arena);
    zend_hash_move_forward_ex(table, &pos);
    zval_dtor(&key);
  }
}

static void Message_Initialize(Message* intern, const Descriptor* desc) {
  intern->desc = desc;
  upb_MiniTable* t = upb_MessageDef_MiniTable(desc->msgdef);
  intern->msg = upb_Message_New(t, Arena_Get(&intern->arena));
  ObjCache_Add(intern->msg, &intern->std);
}

/**
 * Message::__construct()
 *
 * Constructor for Message.
 * @param array Map of initial values ['k' = val]
 */
PHP_METHOD(Message, __construct) {
  Message* intern = (Message*)Z_OBJ_P(getThis());
  const Descriptor* desc;
  zend_class_entry* ce = Z_OBJCE_P(getThis());
  upb_Arena* arena = Arena_Get(&intern->arena);
  zval* init_arr = NULL;

  // This descriptor should always be available, as the generated __construct
  // method calls initOnce() to load the descriptor prior to calling us.
  //
  // However, if the user created their own class derived from Message, this
  // will trigger an infinite construction loop and blow the stack.  We
  // store this `ce` in a global variable to break the cycle (see the check in
  // NameMap_GetMessage()).
  NameMap_EnterConstructor(ce);
  desc = Descriptor_GetFromClassEntry(ce);
  NameMap_ExitConstructor(ce);

  if (!desc) {
    zend_throw_exception_ex(
        NULL, 0,
        "Couldn't find descriptor. Note only generated code may derive from "
        "\\Google\\Protobuf\\Internal\\Message");
    return;
  }

  Message_Initialize(intern, desc);

  if (zend_parse_parameters(ZEND_NUM_ARGS(), "|a!", &init_arr) == FAILURE) {
    return;
  }

  if (init_arr) {
    Message_InitFromPhp(intern->msg, desc->msgdef, init_arr, arena);
  }
}

/**
 * Message::discardUnknownFields()
 *
 * Discards any unknown fields for this message or any submessages.
 */
PHP_METHOD(Message, discardUnknownFields) {
  Message* intern = (Message*)Z_OBJ_P(getThis());
  upb_Message_DiscardUnknown(intern->msg, intern->desc->msgdef, 64);
}

/**
 * Message::clear()
 *
 * Clears all fields of this message.
 */
PHP_METHOD(Message, clear) {
  Message* intern = (Message*)Z_OBJ_P(getThis());
  upb_Message_ClearByDef(intern->msg, intern->desc->msgdef);
}

static bool Message_checkEncodeStatus(upb_EncodeStatus status) {
  switch (status) {
    case kUpb_EncodeStatus_Ok:
      return true;
    case kUpb_EncodeStatus_OutOfMemory:
      zend_throw_exception_ex(NULL, 0, "Out of memory");
      return false;
    case kUpb_EncodeStatus_MaxDepthExceeded:
      zend_throw_exception_ex(NULL, 0, "Max nesting exceeded");
      return false;
    case kUpb_EncodeStatus_MissingRequired:
      zend_throw_exception_ex(NULL, 0, "Missing required field");
      return false;
    default:
      zend_throw_exception_ex(NULL, 0, "Unknown error encoding");
      return false;
  }
}

/**
 * Message::mergeFrom()
 *
 * Merges from the given message, which must be of the same class as us.
 * @param object Message to merge from.
 */
PHP_METHOD(Message, mergeFrom) {
  Message* intern = (Message*)Z_OBJ_P(getThis());
  Message* from;
  upb_Arena* arena = Arena_Get(&intern->arena);
  const upb_MiniTable* l = upb_MessageDef_MiniTable(intern->desc->msgdef);
  zval* value;
  char* pb;
  size_t size;
  bool ok;

  if (zend_parse_parameters(ZEND_NUM_ARGS(), "O", &value,
                            intern->desc->class_entry) == FAILURE) {
    return;
  }

  from = (Message*)Z_OBJ_P(value);

  // Should be guaranteed since we passed the class type to
  // zend_parse_parameters().
  PBPHP_ASSERT(from->desc == intern->desc);

  // TODO(haberman): use a temp arena for this.
  upb_EncodeStatus status = upb_Encode(from->msg, l, 0, arena, &pb, &size);
  if (!Message_checkEncodeStatus(status)) return;

  ok = upb_Decode(pb, size, intern->msg, l, NULL, 0, arena) ==
       kUpb_DecodeStatus_Ok;
  PBPHP_ASSERT(ok);
}

/**
 * Message::mergeFromString()
 *
 * Merges from the given string.
 * @param string Binary protobuf data to merge.
 */
PHP_METHOD(Message, mergeFromString) {
  Message* intern = (Message*)Z_OBJ_P(getThis());
  char* data = NULL;
  char* data_copy = NULL;
  zend_long data_len;
  const upb_MiniTable* l = upb_MessageDef_MiniTable(intern->desc->msgdef);
  upb_Arena* arena = Arena_Get(&intern->arena);

  if (zend_parse_parameters(ZEND_NUM_ARGS(), "s", &data, &data_len) ==
      FAILURE) {
    return;
  }

  // TODO(haberman): avoid this copy when we can make the decoder copy.
  data_copy = upb_Arena_Malloc(arena, data_len);
  memcpy(data_copy, data, data_len);

  if (upb_Decode(data_copy, data_len, intern->msg, l, NULL, 0, arena) !=
      kUpb_DecodeStatus_Ok) {
    zend_throw_exception_ex(NULL, 0, "Error occurred during parsing");
    return;
  }
}

/**
 * Message::serializeToString()
 *
 * Serializes this message instance to protobuf data.
 * @return string Serialized protobuf data.
 */
PHP_METHOD(Message, serializeToString) {
  Message* intern = (Message*)Z_OBJ_P(getThis());
  const upb_MiniTable* l = upb_MessageDef_MiniTable(intern->desc->msgdef);
  upb_Arena* tmp_arena = upb_Arena_New();
  char* data;
  size_t size;

  upb_EncodeStatus status =
      upb_Encode(intern->msg, l, 0, tmp_arena, &data, &size);
  if (!Message_checkEncodeStatus(status)) return;

  if (!data) {
    zend_throw_exception_ex(NULL, 0, "Error occurred during serialization");
    upb_Arena_Free(tmp_arena);
    return;
  }

  RETVAL_STRINGL(data, size);
  upb_Arena_Free(tmp_arena);
}

/**
 * Message::mergeFromJsonString()
 *
 * Merges the JSON data parsed from the given string.
 * @param string Serialized JSON data.
 */
PHP_METHOD(Message, mergeFromJsonString) {
  Message* intern = (Message*)Z_OBJ_P(getThis());
  char* data = NULL;
  char* data_copy = NULL;
  zend_long data_len;
  upb_Arena* arena = Arena_Get(&intern->arena);
  upb_Status status;
  zend_bool ignore_json_unknown = false;
  int options = 0;

  if (zend_parse_parameters(ZEND_NUM_ARGS(), "s|b", &data, &data_len,
                            &ignore_json_unknown) == FAILURE) {
    return;
  }

  // TODO(haberman): avoid this copy when we can make the decoder copy.
  data_copy = upb_Arena_Malloc(arena, data_len + 1);
  memcpy(data_copy, data, data_len);
  data_copy[data_len] = '\0';

  if (ignore_json_unknown) {
    options |= upb_JsonDecode_IgnoreUnknown;
  }

  upb_Status_Clear(&status);
  if (!upb_JsonDecode(data_copy, data_len, intern->msg, intern->desc->msgdef,
                      DescriptorPool_GetSymbolTable(), options, arena,
                      &status)) {
    zend_throw_exception_ex(NULL, 0, "Error occurred during parsing: %s",
                            upb_Status_ErrorMessage(&status));
    return;
  }
}

/**
 * Message::serializeToJsonString()
 *
 * Serializes this object to JSON.
 * @return string Serialized JSON data.
 */
PHP_METHOD(Message, serializeToJsonString) {
  Message* intern = (Message*)Z_OBJ_P(getThis());
  size_t size;
  int options = 0;
  char buf[1024];
  zend_bool preserve_proto_fieldnames = false;
  upb_Status status;

  if (zend_parse_parameters(ZEND_NUM_ARGS(), "|b",
                            &preserve_proto_fieldnames) == FAILURE) {
    return;
  }

  if (preserve_proto_fieldnames) {
    options |= upb_JsonEncode_UseProtoNames;
  }

  upb_Status_Clear(&status);
  size = upb_JsonEncode(intern->msg, intern->desc->msgdef,
                        DescriptorPool_GetSymbolTable(), options, buf,
                        sizeof(buf), &status);

  if (!upb_Status_IsOk(&status)) {
    zend_throw_exception_ex(NULL, 0,
                            "Error occurred during JSON serialization: %s",
                            upb_Status_ErrorMessage(&status));
    return;
  }

  if (size >= sizeof(buf)) {
    char* buf2 = malloc(size + 1);
    upb_JsonEncode(intern->msg, intern->desc->msgdef,
                   DescriptorPool_GetSymbolTable(), options, buf2, size + 1,
                   &status);
    RETVAL_STRINGL(buf2, size);
    free(buf2);
  } else {
    RETVAL_STRINGL(buf, size);
  }
}

/**
 * Message::readWrapperValue()
 *
 * Returns an unboxed value for the given field. This is called from generated
 * methods for wrapper fields, eg.
 *
 *   public function getDoubleValueUnwrapped()
 *   {
 *       return $this->readWrapperValue("double_value");
 *   }
 *
 * @return Unwrapped field value or null.
 */
PHP_METHOD(Message, readWrapperValue) {
  Message* intern = (Message*)Z_OBJ_P(getThis());
  char* member;
  const upb_FieldDef* f;
  zend_long size;

  if (zend_parse_parameters(ZEND_NUM_ARGS(), "s", &member, &size) == FAILURE) {
    return;
  }

  f = upb_MessageDef_FindFieldByNameWithSize(intern->desc->msgdef, member,
                                             size);

  if (!f || !IsWrapper(upb_FieldDef_MessageSubDef(f))) {
    zend_throw_exception_ex(NULL, 0, "Message %s has no field %s",
                            upb_MessageDef_FullName(intern->desc->msgdef),
                            member);
    return;
  }

  if (upb_Message_HasFieldByDef(intern->msg, f)) {
    const upb_Message* wrapper =
        upb_Message_GetFieldByDef(intern->msg, f).msg_val;
    const upb_MessageDef* m = upb_FieldDef_MessageSubDef(f);
    const upb_FieldDef* val_f = upb_MessageDef_FindFieldByNumber(m, 1);
    upb_MessageValue msgval = upb_Message_GetFieldByDef(wrapper, val_f);
    zval ret;
    Convert_UpbToPhp(msgval, &ret, TypeInfo_Get(val_f), &intern->arena);
    RETURN_COPY_VALUE(&ret);
  } else {
    RETURN_NULL();
  }
}

/**
 * Message::writeWrapperValue()
 *
 * Sets the given wrapper field to the given unboxed value. This is called from
 * generated methods for wrapper fields, eg.
 *
 *
 *   public function setDoubleValueUnwrapped($var)
 *   {
 *       $this->writeWrapperValue("double_value", $var);
 *       return $this;
 *   }
 *
 * @param Unwrapped field value or null.
 */
PHP_METHOD(Message, writeWrapperValue) {
  Message* intern = (Message*)Z_OBJ_P(getThis());
  upb_Arena* arena = Arena_Get(&intern->arena);
  char* member;
  const upb_FieldDef* f;
  upb_MessageValue msgval;
  zend_long size;
  zval* val;

  if (zend_parse_parameters(ZEND_NUM_ARGS(), "sz", &member, &size, &val) ==
      FAILURE) {
    return;
  }

  f = upb_MessageDef_FindFieldByNameWithSize(intern->desc->msgdef, member,
                                             size);

  if (!f || !IsWrapper(upb_FieldDef_MessageSubDef(f))) {
    zend_throw_exception_ex(NULL, 0, "Message %s has no field %s",
                            upb_MessageDef_FullName(intern->desc->msgdef),
                            member);
    return;
  }

  if (Z_ISREF_P(val)) {
    ZVAL_DEREF(val);
  }

  if (Z_TYPE_P(val) == IS_NULL) {
    upb_Message_ClearFieldByDef(intern->msg, f);
  } else {
    const upb_MessageDef* m = upb_FieldDef_MessageSubDef(f);
    const upb_FieldDef* val_f = upb_MessageDef_FindFieldByNumber(m, 1);
    upb_Message* wrapper;

    if (!Convert_PhpToUpb(val, &msgval, TypeInfo_Get(val_f), arena)) {
      return;  // Error is already set.
    }

    wrapper = upb_Message_Mutable(intern->msg, f, arena).msg;
    upb_Message_SetFieldByDef(wrapper, val_f, msgval, arena);
  }
}

/**
 * Message::whichOneof()
 *
 * Given a oneof name, returns the name of the field that is set for this oneof,
 * or otherwise the empty string.
 *
 * @return string The field name in this oneof that is currently set.
 */
PHP_METHOD(Message, whichOneof) {
  Message* intern = (Message*)Z_OBJ_P(getThis());
  const upb_OneofDef* oneof;
  const upb_FieldDef* field;
  char* name;
  zend_long len;

  if (zend_parse_parameters(ZEND_NUM_ARGS(), "s", &name, &len) == FAILURE) {
    return;
  }

  oneof =
      upb_MessageDef_FindOneofByNameWithSize(intern->desc->msgdef, name, len);

  if (!oneof) {
    zend_throw_exception_ex(NULL, 0, "Message %s has no oneof %s",
                            upb_MessageDef_FullName(intern->desc->msgdef),
                            name);
    return;
  }

  field = upb_Message_WhichOneof(intern->msg, oneof);
  RETURN_STRING(field ? upb_FieldDef_Name(field) : "");
}

/**
 * Message::hasOneof()
 *
 * Returns the presence of the given oneof field, given a field number. Called
 * from generated code methods such as:
 *
 *    public function hasDoubleValueOneof()
 *    {
 *        return $this->hasOneof(10);
 *    }
 *
 * @return boolean
 */
PHP_METHOD(Message, hasOneof) {
  Message* intern = (Message*)Z_OBJ_P(getThis());
  zend_long field_num;
  const upb_FieldDef* f;

  if (zend_parse_parameters(ZEND_NUM_ARGS(), "l", &field_num) == FAILURE) {
    return;
  }

  f = upb_MessageDef_FindFieldByNumber(intern->desc->msgdef, field_num);

  if (!f || !upb_FieldDef_RealContainingOneof(f)) {
    php_error_docref(NULL, E_USER_ERROR,
                     "Internal error, no such oneof field %d\n",
                     (int)field_num);
  }

  RETVAL_BOOL(upb_Message_HasFieldByDef(intern->msg, f));
}

/**
 * Message::readOneof()
 *
 * Returns the contents of the given oneof field, given a field number. Called
 * from generated code methods such as:
 *
 *    public function getDoubleValueOneof()
 *    {
 *        return $this->readOneof(10);
 *    }
 *
 * @return object The oneof's field value.
 */
PHP_METHOD(Message, readOneof) {
  Message* intern = (Message*)Z_OBJ_P(getThis());
  zend_long field_num;
  const upb_FieldDef* f;
  zval ret;

  if (zend_parse_parameters(ZEND_NUM_ARGS(), "l", &field_num) == FAILURE) {
    return;
  }

  f = upb_MessageDef_FindFieldByNumber(intern->desc->msgdef, field_num);

  if (!f || !upb_FieldDef_RealContainingOneof(f)) {
    php_error_docref(NULL, E_USER_ERROR,
                     "Internal error, no such oneof field %d\n",
                     (int)field_num);
  }

  if (upb_FieldDef_IsSubMessage(f) &&
      !upb_Message_HasFieldByDef(intern->msg, f)) {
    RETURN_NULL();
  }

  {
    upb_MessageValue msgval = upb_Message_GetFieldByDef(intern->msg, f);
    Convert_UpbToPhp(msgval, &ret, TypeInfo_Get(f), &intern->arena);
  }

  RETURN_COPY_VALUE(&ret);
}

/**
 * Message::writeOneof()
 *
 * Sets the contents of the given oneof field, given a field number. Called
 * from generated code methods such as:
 *
 *    public function setDoubleValueOneof($var)
 *   {
 *       GPBUtil::checkMessage($var, \Google\Protobuf\DoubleValue::class);
 *       $this->writeOneof(10, $var);
 *
 *       return $this;
 *   }
 *
 * The C extension version of GPBUtil::check*() does nothing, so we perform
 * all type checking and conversion here.
 *
 * @param integer The field number we are setting.
 * @param object The field value we want to set.
 */
PHP_METHOD(Message, writeOneof) {
  Message* intern = (Message*)Z_OBJ_P(getThis());
  zend_long field_num;
  const upb_FieldDef* f;
  upb_Arena* arena = Arena_Get(&intern->arena);
  upb_MessageValue msgval;
  zval* val;

  if (zend_parse_parameters(ZEND_NUM_ARGS(), "lz", &field_num, &val) ==
      FAILURE) {
    return;
  }

  f = upb_MessageDef_FindFieldByNumber(intern->desc->msgdef, field_num);

  if (upb_FieldDef_IsSubMessage(f) && Z_TYPE_P(val) == IS_NULL) {
    upb_Message_ClearFieldByDef(intern->msg, f);
    return;
  } else if (!Convert_PhpToUpb(val, &msgval, TypeInfo_Get(f), arena)) {
    return;
  }

  upb_Message_SetFieldByDef(intern->msg, f, msgval, arena);
}

// clang-format off
ZEND_BEGIN_ARG_INFO_EX(arginfo_construct, 0, 0, 0)
  ZEND_ARG_INFO(0, data)
ZEND_END_ARG_INFO()

ZEND_BEGIN_ARG_INFO_EX(arginfo_mergeFrom, 0, 0, 1)
  ZEND_ARG_INFO(0, data)
ZEND_END_ARG_INFO()

ZEND_BEGIN_ARG_INFO_EX(arginfo_mergeFromWithArg, 0, 0, 1)
  ZEND_ARG_INFO(0, data)
  ZEND_ARG_INFO(0, arg)
ZEND_END_ARG_INFO()

ZEND_BEGIN_ARG_INFO_EX(arginfo_read, 0, 0, 1)
  ZEND_ARG_INFO(0, field)
ZEND_END_ARG_INFO()

ZEND_BEGIN_ARG_INFO_EX(arginfo_write, 0, 0, 2)
  ZEND_ARG_INFO(0, field)
  ZEND_ARG_INFO(0, value)
ZEND_END_ARG_INFO()

static zend_function_entry Message_methods[] = {
  PHP_ME(Message, clear,                 arginfo_void,      ZEND_ACC_PUBLIC)
  PHP_ME(Message, discardUnknownFields,  arginfo_void,      ZEND_ACC_PUBLIC)
  PHP_ME(Message, serializeToString,     arginfo_void,      ZEND_ACC_PUBLIC)
  PHP_ME(Message, mergeFromString,       arginfo_mergeFrom, ZEND_ACC_PUBLIC)
  PHP_ME(Message, serializeToJsonString, arginfo_void,      ZEND_ACC_PUBLIC)
  PHP_ME(Message, mergeFromJsonString,   arginfo_mergeFromWithArg, ZEND_ACC_PUBLIC)
  PHP_ME(Message, mergeFrom,             arginfo_mergeFrom, ZEND_ACC_PUBLIC)
  PHP_ME(Message, readWrapperValue,      arginfo_read,      ZEND_ACC_PROTECTED)
  PHP_ME(Message, writeWrapperValue,     arginfo_write,     ZEND_ACC_PROTECTED)
  PHP_ME(Message, hasOneof,              arginfo_read,      ZEND_ACC_PROTECTED)
  PHP_ME(Message, readOneof,             arginfo_read,      ZEND_ACC_PROTECTED)
  PHP_ME(Message, writeOneof,            arginfo_write,     ZEND_ACC_PROTECTED)
  PHP_ME(Message, whichOneof,            arginfo_read,      ZEND_ACC_PROTECTED)
  PHP_ME(Message, __construct,           arginfo_construct, ZEND_ACC_PROTECTED)
  ZEND_FE_END
};
// clang-format on

// Well-known types ////////////////////////////////////////////////////////////

static const char TYPE_URL_PREFIX[] = "type.googleapis.com/";

static upb_MessageValue Message_getval(Message* intern,
                                       const char* field_name) {
  const upb_FieldDef* f =
      upb_MessageDef_FindFieldByName(intern->desc->msgdef, field_name);
  PBPHP_ASSERT(f);
  return upb_Message_GetFieldByDef(intern->msg, f);
}

static void Message_setval(Message* intern, const char* field_name,
                           upb_MessageValue val) {
  const upb_FieldDef* f =
      upb_MessageDef_FindFieldByName(intern->desc->msgdef, field_name);
  PBPHP_ASSERT(f);
  upb_Message_SetFieldByDef(intern->msg, f, val, Arena_Get(&intern->arena));
}

static upb_MessageValue StringVal(upb_StringView view) {
  upb_MessageValue ret;
  ret.str_val = view;
  return ret;
}

static bool TryStripUrlPrefix(upb_StringView* str) {
  size_t size = strlen(TYPE_URL_PREFIX);
  if (str->size < size || memcmp(TYPE_URL_PREFIX, str->data, size) != 0) {
    return false;
  }
  str->data += size;
  str->size -= size;
  return true;
}

static bool StrViewEq(upb_StringView view, const char* str) {
  size_t size = strlen(str);
  return view.size == size && memcmp(view.data, str, size) == 0;
}

PHP_METHOD(google_protobuf_Any, unpack) {
  Message* intern = (Message*)Z_OBJ_P(getThis());
  upb_StringView type_url = Message_getval(intern, "type_url").str_val;
  upb_StringView value = Message_getval(intern, "value").str_val;
  upb_DefPool* symtab = DescriptorPool_GetSymbolTable();
  const upb_MessageDef* m;
  Descriptor* desc;
  zval ret;

  // Ensure that type_url has TYPE_URL_PREFIX as a prefix.
  if (!TryStripUrlPrefix(&type_url)) {
    zend_throw_exception(
        NULL, "Type url needs to be type.googleapis.com/fully-qualified", 0);
    return;
  }

  m = upb_DefPool_FindMessageByNameWithSize(symtab, type_url.data,
                                            type_url.size);

  if (m == NULL) {
    zend_throw_exception(
        NULL, "Specified message in any hasn't been added to descriptor pool",
        0);
    return;
  }

  desc = Descriptor_GetFromMessageDef(m);
  PBPHP_ASSERT(desc->class_entry->create_object == Message_create);
  zend_object* obj = Message_create(desc->class_entry);
  Message* msg = (Message*)obj;
  Message_Initialize(msg, desc);
  ZVAL_OBJ(&ret, obj);

  // Get value.
  if (upb_Decode(value.data, value.size, msg->msg,
                 upb_MessageDef_MiniTable(desc->msgdef), NULL, 0,
                 Arena_Get(&msg->arena)) != kUpb_DecodeStatus_Ok) {
    zend_throw_exception_ex(NULL, 0, "Error occurred during parsing");
    zval_dtor(&ret);
    return;
  }

  // Fuse since the parsed message could alias "value".
  upb_Arena_Fuse(Arena_Get(&intern->arena), Arena_Get(&msg->arena));

  RETURN_COPY_VALUE(&ret);
}

PHP_METHOD(google_protobuf_Any, pack) {
  Message* intern = (Message*)Z_OBJ_P(getThis());
  upb_Arena* arena = Arena_Get(&intern->arena);
  zval* val;
  Message* msg;
  upb_StringView value;
  upb_StringView type_url;
  const char* full_name;
  char* buf;

  if (zend_parse_parameters(ZEND_NUM_ARGS(), "o", &val) == FAILURE) {
    return;
  }

  if (!instanceof_function(Z_OBJCE_P(val), message_ce)) {
    zend_error(E_USER_ERROR, "Given value is not an instance of Message.");
    return;
  }

  msg = (Message*)Z_OBJ_P(val);

  // Serialize and set value.
  char* pb;
  upb_EncodeStatus status =
      upb_Encode(msg->msg, upb_MessageDef_MiniTable(msg->desc->msgdef), 0,
                 arena, &pb, &value.size);
  if (!Message_checkEncodeStatus(status)) return;
  value.data = pb;
  Message_setval(intern, "value", StringVal(value));

  // Set type url: type_url_prefix + fully_qualified_name
  full_name = upb_MessageDef_FullName(msg->desc->msgdef);
  type_url.size = strlen(TYPE_URL_PREFIX) + strlen(full_name);
  buf = upb_Arena_Malloc(arena, type_url.size + 1);
  memcpy(buf, TYPE_URL_PREFIX, strlen(TYPE_URL_PREFIX));
  memcpy(buf + strlen(TYPE_URL_PREFIX), full_name, strlen(full_name));
  type_url.data = buf;
  Message_setval(intern, "type_url", StringVal(type_url));
}

PHP_METHOD(google_protobuf_Any, is) {
  Message* intern = (Message*)Z_OBJ_P(getThis());
  upb_StringView type_url = Message_getval(intern, "type_url").str_val;
  zend_class_entry* klass = NULL;
  const upb_MessageDef* m;

  if (zend_parse_parameters(ZEND_NUM_ARGS(), "C", &klass) == FAILURE) {
    return;
  }

  m = NameMap_GetMessage(klass);

  if (m == NULL) {
    RETURN_BOOL(false);
  }

  RETURN_BOOL(TryStripUrlPrefix(&type_url) &&
              StrViewEq(type_url, upb_MessageDef_FullName(m)));
}

PHP_METHOD(google_protobuf_Timestamp, fromDateTime) {
  Message* intern = (Message*)Z_OBJ_P(getThis());
  zval* datetime;
  const char* classname = "\\DatetimeInterface";
  zend_string* classname_str =
      zend_string_init(classname, strlen(classname), 0);
  zend_class_entry* date_interface_ce = zend_lookup_class(classname_str);
  zend_string_release(classname_str);

  if (date_interface_ce == NULL) {
    zend_error(E_ERROR, "Make sure date extension is enabled.");
    return;
  }

  if (zend_parse_parameters(ZEND_NUM_ARGS(), "O", &datetime,
                            date_interface_ce) == FAILURE) {
    zend_error(E_USER_ERROR, "Expect DatetimeInterface.");
    return;
  }

  upb_MessageValue timestamp_seconds;
  {
    zval retval;
    zval function_name;

    ZVAL_STRING(&function_name, "date_timestamp_get");

    if (call_user_function(EG(function_table), NULL, &function_name, &retval, 1,
                           datetime) == FAILURE ||
        !Convert_PhpToUpb(&retval, &timestamp_seconds,
                          TypeInfo_FromType(kUpb_CType_Int64), NULL)) {
      zend_error(E_ERROR, "Cannot get timestamp from DateTime.");
      return;
    }

    zval_dtor(&retval);
    zval_dtor(&function_name);
  }

  upb_MessageValue timestamp_nanos;
  {
    zval retval;
    zval function_name;
    zval format_string;

    ZVAL_STRING(&function_name, "date_format");
    ZVAL_STRING(&format_string, "u");

    zval params[2] = {
        *datetime,
        format_string,
    };

    if (call_user_function(EG(function_table), NULL, &function_name, &retval, 2,
                           params) == FAILURE ||
        !Convert_PhpToUpb(&retval, &timestamp_nanos,
                          TypeInfo_FromType(kUpb_CType_Int32), NULL)) {
      zend_error(E_ERROR, "Cannot format DateTime.");
      return;
    }

    timestamp_nanos.int32_val *= 1000;

    zval_dtor(&retval);
    zval_dtor(&function_name);
    zval_dtor(&format_string);
  }

  Message_setval(intern, "seconds", timestamp_seconds);
  Message_setval(intern, "nanos", timestamp_nanos);

  RETURN_NULL();
}

PHP_METHOD(google_protobuf_Timestamp, toDateTime) {
  Message* intern = (Message*)Z_OBJ_P(getThis());
  upb_MessageValue seconds = Message_getval(intern, "seconds");
  upb_MessageValue nanos = Message_getval(intern, "nanos");

  // Get formatted time string.
  char formatted_time[32];
  snprintf(formatted_time, sizeof(formatted_time), "%" PRId64 ".%06" PRId32,
           seconds.int64_val, nanos.int32_val / 1000);

  // Create Datetime object.
  zval datetime;
  zval function_name;
  zval format_string;
  zval formatted_time_php;

  ZVAL_STRING(&function_name, "date_create_from_format");
  ZVAL_STRING(&format_string, "U.u");
  ZVAL_STRING(&formatted_time_php, formatted_time);

  zval params[2] = {
      format_string,
      formatted_time_php,
  };

  if (call_user_function(EG(function_table), NULL, &function_name, &datetime, 2,
                         params) == FAILURE) {
    zend_error(E_ERROR, "Cannot create DateTime.");
    return;
  }

  zval_dtor(&function_name);
  zval_dtor(&format_string);
  zval_dtor(&formatted_time_php);

  ZVAL_OBJ(return_value, Z_OBJ(datetime));
}

#include "wkt.inc"

/**
 * Message_ModuleInit()
 *
 * Called when the C extension is loaded to register all types.
 */
void Message_ModuleInit() {
  zend_class_entry tmp_ce;
  zend_object_handlers* h = &message_object_handlers;

  INIT_CLASS_ENTRY(tmp_ce, "Google\\Protobuf\\Internal\\Message",
                   Message_methods);

  message_ce = zend_register_internal_class(&tmp_ce);
  message_ce->create_object = Message_create;

  memcpy(h, &std_object_handlers, sizeof(zend_object_handlers));
  h->dtor_obj = Message_dtor;
  h->compare = Message_compare_objects;
  h->read_property = Message_read_property;
  h->write_property = Message_write_property;
  h->has_property = Message_has_property;
  h->unset_property = Message_unset_property;
  h->get_properties = Message_get_properties;
  h->get_property_ptr_ptr = Message_get_property_ptr_ptr;
  h->clone_obj = Message_clone_obj;

  WellKnownTypes_ModuleInit(); /* From wkt.inc. */
}<|MERGE_RESOLUTION|>--- conflicted
+++ resolved
@@ -110,17 +110,10 @@
  *
  * Helper function to look up a field given a member name (as a string).
  */
-<<<<<<< HEAD
-static const upb_FieldDef *get_field(Message *msg, zend_string *member) {
-  const upb_MessageDef *m = msg->desc->msgdef;
-  const upb_FieldDef *f = upb_MessageDef_FindFieldByNameWithSize(
-      m, ZSTR_VAL(member), ZSTR_LEN(member));
-=======
-static const upb_FieldDef* get_field(Message* msg, PROTO_STR* member) {
+static const upb_FieldDef* get_field(Message* msg, zend_string* member) {
   const upb_MessageDef* m = msg->desc->msgdef;
   const upb_FieldDef* f = upb_MessageDef_FindFieldByNameWithSize(
-      m, PROTO_STRVAL_P(member), PROTO_STRLEN_P(member));
->>>>>>> bfdd31fb
+      m, ZSTR_VAL(member), ZSTR_LEN(member));
 
   if (!f) {
     zend_throw_exception_ex(NULL, 0, "No such property %s.",
@@ -294,18 +287,10 @@
  *       return isset($this->optional_int32);
  *   }
  */
-<<<<<<< HEAD
-static int Message_has_property(zend_object *obj, zend_string *member,
-                                int has_set_exists,
-                                void **cache_slot) {
+static int Message_has_property(zend_object* obj, zend_string* member,
+                                int has_set_exists, void** cache_slot) {
   Message* intern = (Message*)obj;
-  const upb_FieldDef *f = get_field(intern, member);
-=======
-static int Message_has_property(PROTO_VAL* obj, PROTO_STR* member,
-                                int has_set_exists, void** cache_slot) {
-  Message* intern = PROTO_VAL_P(obj);
   const upb_FieldDef* f = get_field(intern, member);
->>>>>>> bfdd31fb
 
   if (!f) return 0;
 
@@ -336,17 +321,10 @@
  *       unset($this->optional_int32);
  *   }
  */
-<<<<<<< HEAD
-static void Message_unset_property(zend_object *obj, zend_string *member,
-                                   void **cache_slot) {
+static void Message_unset_property(zend_object* obj, zend_string* member,
+                                   void** cache_slot) {
   Message* intern = (Message*)obj;
-  const upb_FieldDef *f = get_field(intern, member);
-=======
-static void Message_unset_property(PROTO_VAL* obj, PROTO_STR* member,
-                                   void** cache_slot) {
-  Message* intern = PROTO_VAL_P(obj);
   const upb_FieldDef* f = get_field(intern, member);
->>>>>>> bfdd31fb
 
   if (!f) return;
 
@@ -379,17 +357,10 @@
  * We lookup the field and return the scalar, RepeatedField, or MapField for
  * this field.
  */
-<<<<<<< HEAD
-static zval *Message_read_property(zend_object *obj, zend_string *member,
-                                   int type, void **cache_slot, zval *rv) {
+static zval *Message_read_property(zend_object* obj, zend_string* member,
+                                   int type, void** cache_slot, zval* rv) {
   Message* intern = (Message*)obj;
-  const upb_FieldDef *f = get_field(intern, member);
-=======
-static zval* Message_read_property(PROTO_VAL* obj, PROTO_STR* member, int type,
-                                   void** cache_slot, zval* rv) {
-  Message* intern = PROTO_VAL_P(obj);
   const upb_FieldDef* f = get_field(intern, member);
->>>>>>> bfdd31fb
 
   if (!f) return &EG(uninitialized_zval);
   Message_get(intern, f, rv);
@@ -417,18 +388,10 @@
  * The C extension version of checkInt32() doesn't actually check anything, so
  * we perform all checking and conversion in this function.
  */
-<<<<<<< HEAD
-static zval *Message_write_property(zend_object *obj, zend_string *member,
-                                    zval *val, void **cache_slot) {
+static zval* Message_write_property(zend_object* obj, zend_string* member,
+                                    zval* val, void **cache_slot) {
   Message* intern = (Message*)obj;
-  const upb_FieldDef *f = get_field(intern, member);
-=======
-static PROTO_RETURN_VAL Message_write_property(PROTO_VAL* obj,
-                                               PROTO_STR* member, zval* val,
-                                               void** cache_slot) {
-  Message* intern = PROTO_VAL_P(obj);
   const upb_FieldDef* f = get_field(intern, member);
->>>>>>> bfdd31fb
 
   if (f && Message_set(intern, f, val)) {
     return val;
@@ -444,14 +407,8 @@
  * reference to our internal properties. We don't support this, so we return
  * NULL.
  */
-<<<<<<< HEAD
-static zval *Message_get_property_ptr_ptr(zend_object *object, zend_string *member,
-                                          int type,
-                                          void **cache_slot) {
-=======
-static zval* Message_get_property_ptr_ptr(PROTO_VAL* object, PROTO_STR* member,
+static zval *Message_get_property_ptr_ptr(zend_object* object, zend_string* member,
                                           int type, void** cache_slot) {
->>>>>>> bfdd31fb
   return NULL;  // We do not have a properties table.
 }
 
@@ -462,17 +419,10 @@
  *
  *   $msg2 = clone $msg;
  */
-<<<<<<< HEAD
-static zend_object *Message_clone_obj(zend_object *object) {
+static zend_object* Message_clone_obj(zend_object* object) {
   Message* intern = (Message*)object;
-  upb_MiniTable *t = upb_MessageDef_MiniTable(intern->desc->msgdef);
-  upb_Message *clone = upb_Message_New(t, Arena_Get(&intern->arena));
-=======
-static zend_object* Message_clone_obj(PROTO_VAL* object) {
-  Message* intern = PROTO_VAL_P(object);
   upb_MiniTable* t = upb_MessageDef_MiniTable(intern->desc->msgdef);
   upb_Message* clone = upb_Message_New(t, Arena_Get(&intern->arena));
->>>>>>> bfdd31fb
 
   // TODO: copy unknown fields?
   // TODO: use official upb msg copy function
@@ -488,11 +438,7 @@
  * Object handler for the get_properties event in PHP. This returns a HashTable
  * of our internal properties. We don't support this, so we return NULL.
  */
-<<<<<<< HEAD
-static HashTable *Message_get_properties(zend_object *object) {
-=======
-static HashTable* Message_get_properties(PROTO_VAL* object) {
->>>>>>> bfdd31fb
+static HashTable* Message_get_properties(zend_object* object) {
   return NULL;  // We don't offer direct references to our properties.
 }
 
