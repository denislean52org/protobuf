# This import depends on the automake rule protoc_middleman, please make sure
# protoc_middleman has been built before run this file.
import argparse
import json
import re
import os.path
# BEGIN OPENSOURCE
import sys
sys.path.append(os.path.join(os.path.dirname(os.path.realpath(__file__)), os.pardir))
# END OPENSOURCE
import tmp.benchmarks_pb2 as benchmarks_pb2

__file_size_map = {}

def __get_data_size(filename):
  if filename[0] != '/':
    filename = os.path.dirname(os.path.abspath(__file__)) + "/../" + filename
  if filename in __file_size_map:
    return __file_size_map[filename]
  benchmark_dataset = benchmarks_pb2.BenchmarkDataset()
  benchmark_dataset.ParseFromString(
      open(filename, "rb").read())
  size = 0
  count = 0
  for payload in benchmark_dataset.payload:
    size += len(payload)
    count += 1
  __file_size_map[filename] = (size, 1.0 * size / count)
  return size, 1.0 * size / count


def __extract_file_name(file_name):
  name_list = re.split(r"[/\.]", file_name)
  short_file_name = ""
  for name in name_list:
    if name[:14] == "google_message":
      short_file_name = name
  return short_file_name


__results = []


# CPP results example:
# [
#   "benchmarks": [
#     {
#       "bytes_per_second": int,
#       "cpu_time_ns": double,
#       "iterations": int,
#       "name: string,
#       "real_time_ns: double,
#       ...
#     },
#     ...
#   ],
#   ...
# ]
def __parse_cpp_result(filename):
  if filename == "":
    return
  if filename[0] != '/':
    filename = os.path.dirname(os.path.abspath(__file__)) + '/' + filename
  with open(filename, "rb") as f:
    results = json.loads(f.read())
    for benchmark in results["benchmarks"]:
      data_filename = "".join(
          re.split("(_parse_|_serialize)", benchmark["name"])[0])
      behavior = benchmark["name"][len(data_filename) + 1:]
      if data_filename[:2] == "BM":
        data_filename = data_filename[3:]
      __results.append({
        "language": "cpp",
        "dataFilename": data_filename,
        "behavior": behavior,
        "throughput": benchmark["bytes_per_second"] / 2.0 ** 20
      })


# Synthetic benchmark results example:
# [
#   "benchmarks": [
#     {
#       "cpu_time_ns": double,
#       "iterations": int,
#       "name: string,
#       "real_time_ns: double,
#       ...
#     },
#     ...
#   ],
#   ...
# ]
def __parse_synthetic_result(filename):
  if filename == "":
    return
  if filename[0] != "/":
    filename = os.path.dirname(os.path.abspath(__file__)) + "/" + filename
  with open(filename, "rb") as f:
    results = json.loads(f.read())
    for benchmark in results["benchmarks"]:
      __results.append({
          "language": "cpp",
          "dataFilename": "",
          "behavior": "synthetic",
          "throughput": 10.0**9 / benchmark["cpu_time_ns"]
      })


# Python results example:
# [
#   [
#     {
#       "filename": string,
#       "benchmarks": {
#         behavior: results,
#         ...
#       },
#     },
#     ...
#   ], #pure-python
#   ...
# ]
def __parse_python_result(filename):
  if filename == "":
    return
  if filename[0] != '/':
    filename = os.path.dirname(os.path.abspath(__file__)) + '/' + filename
  with open(filename, "rb") as f:
    results_list = json.loads(f.read())
    for results in results_list:
      for result in results:
        _, avg_size = __get_data_size(result["filename"])
        for behavior in result["benchmarks"]:
          __results.append({
            "language": "python",
            "dataFilename": __extract_file_name(result["filename"]),
            "behavior": behavior,
            "throughput": result["benchmarks"][behavior]
          })


# Java results example:
# [
#   {
#     "id": string,
#     "instrumentSpec": {...},
#     "measurements": [
#       {
#         "weight": float,
#         "value": {
#           "magnitude": float,
#           "unit": string
#         },
#         ...
#       },
#       ...
#     ],
#     "run": {...},
#     "scenario": {
#       "benchmarkSpec": {
#         "methodName": string,
#         "parameters": {
#            defined parameters in the benchmark: parameters value
#         },
#         ...
#       },
#       ...
#     }
#
#   },
#   ...
# ]
def __parse_java_result(filename):
  if filename == "":
    return
  if filename[0] != '/':
    filename = os.path.dirname(os.path.abspath(__file__)) + '/' + filename
  with open(filename, "rb") as f:
    results = json.loads(f.read())
    for result in results:
      total_weight = 0
      total_value = 0
      for measurement in result["measurements"]:
        total_weight += measurement["weight"]
        total_value += measurement["value"]["magnitude"]
      avg_time = total_value * 1.0 / total_weight
      total_size, _ = __get_data_size(
          result["scenario"]["benchmarkSpec"]["parameters"]["dataFile"])
      __results.append({
        "language": "java",
        "throughput": total_size / avg_time * 1e9 / 2 ** 20,
        "behavior": result["scenario"]["benchmarkSpec"]["methodName"],
        "dataFilename": __extract_file_name(
            result["scenario"]["benchmarkSpec"]["parameters"]["dataFile"])
      })


# Go benchmark results:
#
# goos: linux
# goarch: amd64
# Benchmark/.././datasets/google_message2/dataset.google_message2.pb/Unmarshal-12               3000      705784 ns/op
# Benchmark/.././datasets/google_message2/dataset.google_message2.pb/Marshal-12                 2000      634648 ns/op
# Benchmark/.././datasets/google_message2/dataset.google_message2.pb/Size-12                    5000      244174 ns/op
# Benchmark/.././datasets/google_message2/dataset.google_message2.pb/Clone-12                    300     4120954 ns/op
# Benchmark/.././datasets/google_message2/dataset.google_message2.pb/Merge-12                    300     4108632 ns/op
# PASS
# ok    _/usr/local/google/home/yilunchong/mygit/protobuf/benchmarks  124.173s
def __parse_go_result(filename):
  if filename == "":
    return
  if filename[0] != '/':
    filename = os.path.dirname(os.path.abspath(__file__)) + '/' + filename
  with open(filename, "rb") as f:
    for line in f:
      result_list = re.split(r"[\ \t]+", line)
      if result_list[0][:9] != "Benchmark":
        continue
      first_slash_index = result_list[0].find('/')
      last_slash_index = result_list[0].rfind('/')
      full_filename = result_list[0][first_slash_index+1:last_slash_index]
      total_bytes, _ = __get_data_size(full_filename)
      behavior_with_suffix = result_list[0][last_slash_index+1:]
      last_dash = behavior_with_suffix.rfind("-")
      if last_dash == -1:
        behavior = behavior_with_suffix
      else:
        behavior = behavior_with_suffix[:last_dash]
      __results.append({
        "dataFilename": __extract_file_name(full_filename),
        "throughput": total_bytes / float(result_list[2]) * 1e9 / 2 ** 20,
        "behavior": behavior,
        "language": "go"
      })


# Self built json results example:
#
# [
#   {
#     "filename": string,
#     "benchmarks": {
#       behavior: results,
#       ...
#     },
#   },
#   ...
# ]
def __parse_custom_result(filename, language):
  if filename == "":
    return
  if filename[0] != '/':
    filename = os.path.dirname(os.path.abspath(__file__)) + '/' + filename
  with open(filename, "rb") as f:
    results = json.loads(f.read())
    for result in results:
      _, avg_size = __get_data_size(result["filename"])
      for behavior in result["benchmarks"]:
        __results.append({
          "language": language,
          "dataFilename": __extract_file_name(result["filename"]),
          "behavior": behavior,
          "throughput": result["benchmarks"][behavior]
        })


def __parse_js_result(filename, language):
  return __parse_custom_result(filename, language)

def __parse_php_result(filename, language):
  return __parse_custom_result(filename, language)


def get_result_from_file(cpp_file="",
                         java_file="",
                         python_file="",
                         go_file="",
                         synthetic_file="",
                         node_file="",
                         php_c_file="",
                         php_file=""):
  results = {}
  if cpp_file != "":
    __parse_cpp_result(cpp_file)
  if java_file != "":
    __parse_java_result(java_file)
  if python_file != "":
    __parse_python_result(python_file)
  if go_file != "":
    __parse_go_result(go_file)
  if synthetic_file != "":
    __parse_synthetic_result(synthetic_file)
  if node_file != "":
    __parse_js_result(node_file, "node")
  if php_file != "":
    __parse_php_result(php_file, "php")
  if php_c_file != "":
    __parse_php_result(php_c_file, "php")

  return __results

<<<<<<< HEAD
if __name__ == "__main__":
  parser = argparse.ArgumentParser()
  parser.add_argument("-cpp", "--cpp_input_file",
                      help="The CPP benchmark result file's name",
                      default="")
  parser.add_argument("-java", "--java_input_file",
                      help="The Java benchmark result file's name",
                      default="")
  parser.add_argument("-python", "--python_input_file",
                      help="The Python benchmark result file's name",
                      default="")
  parser.add_argument("-go", "--go_input_file",
                      help="The golang benchmark result file's name",
                      default="")
  parser.add_argument("-node", "--node_input_file",
                      help="The node.js benchmark result file's name",
                      default="")
  parser.add_argument("-php", "--php_input_file",
                      help="The pure php benchmark result file's name",
                      default="")
  parser.add_argument("-php_c", "--php_c_input_file",
                      help="The php with c ext benchmark result file's name",
                      default="")
=======

if __name__ == "__main__":
  parser = argparse.ArgumentParser()
  parser.add_argument(
      "-cpp",
      "--cpp_input_file",
      help="The CPP benchmark result file's name",
      default="")
  parser.add_argument(
      "-java",
      "--java_input_file",
      help="The Java benchmark result file's name",
      default="")
  parser.add_argument(
      "-python",
      "--python_input_file",
      help="The Python benchmark result file's name",
      default="")
  parser.add_argument(
      "-go",
      "--go_input_file",
      help="The golang benchmark result file's name",
      default="")
  parser.add_argument(
      "-node",
      "--node_input_file",
      help="The node.js benchmark result file's name",
      default="")
  parser.add_argument(
      "-php",
      "--php_input_file",
      help="The pure php benchmark result file's name",
      default="")
  parser.add_argument(
      "-php_c",
      "--php_c_input_file",
      help="The php with c ext benchmark result file's name",
      default="")
>>>>>>> f78fefc1
  args = parser.parse_args()

  results = get_result_from_file(
      cpp_file=args.cpp_input_file,
      java_file=args.java_input_file,
      python_file=args.python_input_file,
      go_file=args.go_input_file,
      node_file=args.node_input_file,
      php_file=args.php_input_file,
      php_c_file=args.php_c_input_file,
  )
  print(json.dumps(results, indent=2))<|MERGE_RESOLUTION|>--- conflicted
+++ resolved
@@ -300,31 +300,6 @@
 
   return __results
 
-<<<<<<< HEAD
-if __name__ == "__main__":
-  parser = argparse.ArgumentParser()
-  parser.add_argument("-cpp", "--cpp_input_file",
-                      help="The CPP benchmark result file's name",
-                      default="")
-  parser.add_argument("-java", "--java_input_file",
-                      help="The Java benchmark result file's name",
-                      default="")
-  parser.add_argument("-python", "--python_input_file",
-                      help="The Python benchmark result file's name",
-                      default="")
-  parser.add_argument("-go", "--go_input_file",
-                      help="The golang benchmark result file's name",
-                      default="")
-  parser.add_argument("-node", "--node_input_file",
-                      help="The node.js benchmark result file's name",
-                      default="")
-  parser.add_argument("-php", "--php_input_file",
-                      help="The pure php benchmark result file's name",
-                      default="")
-  parser.add_argument("-php_c", "--php_c_input_file",
-                      help="The php with c ext benchmark result file's name",
-                      default="")
-=======
 
 if __name__ == "__main__":
   parser = argparse.ArgumentParser()
@@ -363,7 +338,6 @@
       "--php_c_input_file",
       help="The php with c ext benchmark result file's name",
       default="")
->>>>>>> f78fefc1
   args = parser.parse_args()
 
   results = get_result_from_file(
