﻿<?xml version="1.0" encoding="utf-8"?>
<Project ToolsVersion="4.0" DefaultTargets="Build" xmlns="http://schemas.microsoft.com/developer/msbuild/2003">
  <PropertyGroup>
    <Configuration Condition=" '$(Configuration)' == '' ">Debug</Configuration>
    <Platform Condition=" '$(Platform)' == '' ">AnyCPU</Platform>
    <ProductVersion>9.0.30729</ProductVersion>
    <SchemaVersion>2.0</SchemaVersion>
    <ProjectGuid>{DD01ED24-3750-4567-9A23-1DB676A15610}</ProjectGuid>
    <OutputType>Library</OutputType>
    <AppDesignerFolder>Properties</AppDesignerFolder>
    <RootNamespace>Google.ProtocolBuffers</RootNamespace>
    <AssemblyName>Google.ProtocolBuffers.Test</AssemblyName>
    <TargetFrameworkVersion>v2.0</TargetFrameworkVersion>
    <FileAlignment>512</FileAlignment>
    <SignAssembly>true</SignAssembly>
    <AssemblyOriginatorKeyFile>..\..\keys\Google.ProtocolBuffers.snk</AssemblyOriginatorKeyFile>
    <FileUpgradeFlags>
    </FileUpgradeFlags>
    <UpgradeBackupLocation>
    </UpgradeBackupLocation>
    <OldToolsVersion>3.5</OldToolsVersion>
    <PublishUrl>publish\</PublishUrl>
    <Install>true</Install>
    <InstallFrom>Disk</InstallFrom>
    <UpdateEnabled>false</UpdateEnabled>
    <UpdateMode>Foreground</UpdateMode>
    <UpdateInterval>7</UpdateInterval>
    <UpdateIntervalUnits>Days</UpdateIntervalUnits>
    <UpdatePeriodically>false</UpdatePeriodically>
    <UpdateRequired>false</UpdateRequired>
    <MapFileExtensions>true</MapFileExtensions>
    <ApplicationRevision>0</ApplicationRevision>
    <ApplicationVersion>1.0.0.%2a</ApplicationVersion>
    <IsWebBootstrapper>false</IsWebBootstrapper>
    <UseApplicationTrust>false</UseApplicationTrust>
    <BootstrapperEnabled>true</BootstrapperEnabled>
    <TrackFileAccess>false</TrackFileAccess>
  </PropertyGroup>
  <PropertyGroup Condition=" '$(Configuration)|$(Platform)' == 'Debug|AnyCPU' ">
    <DebugSymbols>true</DebugSymbols>
    <DebugType>full</DebugType>
    <Optimize>false</Optimize>
    <OutputPath>bin\Debug\</OutputPath>
    <DefineConstants>DEBUG;TRACE</DefineConstants>
    <ErrorReport>prompt</ErrorReport>
    <WarningLevel>4</WarningLevel>
    <CodeAnalysisRuleSet>AllRules.ruleset</CodeAnalysisRuleSet>
    <TreatWarningsAsErrors>true</TreatWarningsAsErrors>
  </PropertyGroup>
  <PropertyGroup Condition=" '$(Configuration)|$(Platform)' == 'Release|AnyCPU' ">
    <DebugType>pdbonly</DebugType>
    <Optimize>true</Optimize>
    <OutputPath>bin\Release\</OutputPath>
    <DefineConstants>TRACE</DefineConstants>
    <ErrorReport>prompt</ErrorReport>
    <WarningLevel>4</WarningLevel>
    <CodeAnalysisRuleSet>AllRules.ruleset</CodeAnalysisRuleSet>
    <TreatWarningsAsErrors>true</TreatWarningsAsErrors>
  </PropertyGroup>
  <ItemGroup>
    <Reference Include="nunit.framework, Version=2.2.8.0, Culture=neutral, PublicKeyToken=96d09a1eb7f44a77">
      <SpecificVersion>False</SpecificVersion>
      <HintPath>..\..\lib\NUnit 2.2.8.0\nunit.framework.dll</HintPath>
    </Reference>
    <Reference Include="Rhino.Mocks, Version=3.5.0.2, Culture=neutral, PublicKeyToken=0b3305902db7183f, processorArchitecture=MSIL">
      <SpecificVersion>False</SpecificVersion>
      <HintPath>..\..\lib\Rhino.Mocks.dll</HintPath>
    </Reference>
    <Reference Include="mscorlib" />
    <Reference Include="System" />
    <Reference Include="System.Data" />
    <Reference Include="System.Xml" />
  </ItemGroup>
  <ItemGroup>
    <Compile Include="AbstractMessageTest.cs" />
    <Compile Include="ByteStringTest.cs" />
    <Compile Include="CodedInputStreamTest.cs" />
    <Compile Include="CodedOutputStreamTest.cs" />
    <Compile Include="Collections\PopsicleListTest.cs" />
    <Compile Include="Compatibility\BinaryCompatibilityTests.cs" />
    <Compile Include="Compatibility\CompatibilityTests.cs" />
    <Compile Include="Compatibility\DictionaryCompatibilityTests.cs" />
    <Compile Include="Compatibility\JsonCompatibilityTests.cs" />
    <Compile Include="Compatibility\TestResources.Designer.cs">
      <AutoGen>True</AutoGen>
      <DesignTime>True</DesignTime>
      <DependentUpon>TestResources.resx</DependentUpon>
    </Compile>
    <Compile Include="Compatibility\TextCompatibilityTests.cs" />
    <Compile Include="Compatibility\XmlCompatibilityTests.cs" />
    <Compile Include="CSharpOptionsTest.cs" />
    <Compile Include="DeprecatedMemberTest.cs" />
    <Compile Include="DescriptorsTest.cs" />
    <Compile Include="Descriptors\MessageDescriptorTest.cs" />
    <Compile Include="DynamicMessageTest.cs" />
    <Compile Include="ExtendableMessageTest.cs" />
    <Compile Include="GeneratedBuilderTest.cs" />
    <Compile Include="GeneratedMessageTest.cs" />
    <Compile Include="MessageStreamIteratorTest.cs" />
    <Compile Include="MessageStreamWriterTest.cs" />
    <Compile Include="MessageTest.cs" />
    <Compile Include="MessageUtilTest.cs" />
    <Compile Include="NameHelpersTest.cs" />
    <Compile Include="Properties\AssemblyInfo.cs" />
    <Compile Include="ReflectionTester.cs" />
<<<<<<< HEAD
    <Compile Include="SerializableTest.cs" />
=======
    <Compile Include="ReusableBuilderTest.cs" />
>>>>>>> 3b625064
    <Compile Include="ServiceTest.cs" />
    <Compile Include="TestCornerCases.cs" />
    <Compile Include="TestProtos\UnitTestCSharpOptionsProtoFile.cs" />
    <Compile Include="TestProtos\UnitTestCustomOptionsProtoFile.cs" />
    <Compile Include="TestProtos\UnitTestEmbedOptimizeForProtoFile.cs" />
    <Compile Include="TestProtos\UnitTestEmptyProtoFile.cs" />
    <Compile Include="TestProtos\UnitTestExtrasIssuesProtoFile.cs" />
    <Compile Include="TestProtos\UnitTestGenericServices.cs" />
    <Compile Include="TestProtos\UnitTestGoogleSizeProtoFile.cs" />
    <Compile Include="TestProtos\UnitTestGoogleSpeedProtoFile.cs" />
    <Compile Include="TestProtos\UnitTestImportLiteProtoFile.cs" />
    <Compile Include="TestProtos\UnitTestImportProtoFile.cs" />
    <Compile Include="TestProtos\UnitTestMessageSetProtoFile.cs" />
    <Compile Include="TestProtos\UnitTestNoGenericServicesProtoFile.cs" />
    <Compile Include="TestProtos\UnitTestOptimizeForProtoFile.cs" />
    <Compile Include="TestProtos\UnitTestProtoFile.cs" />
    <Compile Include="TestProtos\UnitTestRpcInterop.cs" />
    <Compile Include="TestProtos\UnitTestXmlSerializerTestProtoFile.cs" />
    <Compile Include="TestRpcGenerator.cs" />
    <Compile Include="TestUtil.cs" />
    <Compile Include="TestWriterFormatJson.cs" />
    <Compile Include="TestWriterFormatXml.cs" />
    <Compile Include="TextFormatTest.cs" />
    <Compile Include="UnknownFieldSetTest.cs" />
    <Compile Include="WireFormatTest.cs" />
  </ItemGroup>
  <ItemGroup>
    <ProjectReference Include="..\ProtocolBuffers.Serialization\ProtocolBuffers.Serialization.csproj">
      <Project>{231391AF-449C-4a39-986C-AD7F270F4750}</Project>
      <Name>ProtocolBuffers.Serialization</Name>
    </ProjectReference>
    <ProjectReference Include="..\ProtocolBuffers\ProtocolBuffers.csproj">
      <Project>{6908BDCE-D925-43F3-94AC-A531E6DF2591}</Project>
      <Name>ProtocolBuffers</Name>
    </ProjectReference>
  </ItemGroup>
  <ItemGroup>
    <BootstrapperPackage Include="Microsoft.Net.Client.3.5">
      <Visible>False</Visible>
      <ProductName>.NET Framework 3.5 SP1 Client Profile</ProductName>
      <Install>false</Install>
    </BootstrapperPackage>
    <BootstrapperPackage Include="Microsoft.Net.Framework.3.5.SP1">
      <Visible>False</Visible>
      <ProductName>.NET Framework 3.5 SP1</ProductName>
      <Install>true</Install>
    </BootstrapperPackage>
    <BootstrapperPackage Include="Microsoft.Windows.Installer.3.1">
      <Visible>False</Visible>
      <ProductName>Windows Installer 3.1</ProductName>
      <Install>true</Install>
    </BootstrapperPackage>
  </ItemGroup>
  <ItemGroup>
    <None Include="Compatibility\google_message1.dat" />
    <None Include="Compatibility\google_message2.dat" />
  </ItemGroup>
  <ItemGroup>
    <EmbeddedResource Include="Compatibility\TestResources.resx">
      <Generator>ResXFileCodeGenerator</Generator>
      <LastGenOutput>TestResources.Designer.cs</LastGenOutput>
    </EmbeddedResource>
  </ItemGroup>
  <Import Project="$(MSBuildToolsPath)\Microsoft.CSharp.targets" Condition=" '$(Configuration)' == 'Debug' " />
  <Import Project="$(MSBuildToolsPath)\Microsoft.CSharp.targets" Condition=" '$(Configuration)' == 'Release' " />
  <!-- To modify your build process, add your task inside one of the targets below and uncomment it. 
       Other similar extension points exist, see Microsoft.Common.targets.
  <Target Name="BeforeBuild">
  </Target>
  <Target Name="AfterBuild">
  </Target>
  -->
</Project><|MERGE_RESOLUTION|>--- conflicted
+++ resolved
@@ -1,183 +1,180 @@
-﻿<?xml version="1.0" encoding="utf-8"?>
-<Project ToolsVersion="4.0" DefaultTargets="Build" xmlns="http://schemas.microsoft.com/developer/msbuild/2003">
-  <PropertyGroup>
-    <Configuration Condition=" '$(Configuration)' == '' ">Debug</Configuration>
-    <Platform Condition=" '$(Platform)' == '' ">AnyCPU</Platform>
-    <ProductVersion>9.0.30729</ProductVersion>
-    <SchemaVersion>2.0</SchemaVersion>
-    <ProjectGuid>{DD01ED24-3750-4567-9A23-1DB676A15610}</ProjectGuid>
-    <OutputType>Library</OutputType>
-    <AppDesignerFolder>Properties</AppDesignerFolder>
-    <RootNamespace>Google.ProtocolBuffers</RootNamespace>
-    <AssemblyName>Google.ProtocolBuffers.Test</AssemblyName>
-    <TargetFrameworkVersion>v2.0</TargetFrameworkVersion>
-    <FileAlignment>512</FileAlignment>
-    <SignAssembly>true</SignAssembly>
-    <AssemblyOriginatorKeyFile>..\..\keys\Google.ProtocolBuffers.snk</AssemblyOriginatorKeyFile>
-    <FileUpgradeFlags>
-    </FileUpgradeFlags>
-    <UpgradeBackupLocation>
-    </UpgradeBackupLocation>
-    <OldToolsVersion>3.5</OldToolsVersion>
-    <PublishUrl>publish\</PublishUrl>
-    <Install>true</Install>
-    <InstallFrom>Disk</InstallFrom>
-    <UpdateEnabled>false</UpdateEnabled>
-    <UpdateMode>Foreground</UpdateMode>
-    <UpdateInterval>7</UpdateInterval>
-    <UpdateIntervalUnits>Days</UpdateIntervalUnits>
-    <UpdatePeriodically>false</UpdatePeriodically>
-    <UpdateRequired>false</UpdateRequired>
-    <MapFileExtensions>true</MapFileExtensions>
-    <ApplicationRevision>0</ApplicationRevision>
-    <ApplicationVersion>1.0.0.%2a</ApplicationVersion>
-    <IsWebBootstrapper>false</IsWebBootstrapper>
-    <UseApplicationTrust>false</UseApplicationTrust>
-    <BootstrapperEnabled>true</BootstrapperEnabled>
-    <TrackFileAccess>false</TrackFileAccess>
-  </PropertyGroup>
-  <PropertyGroup Condition=" '$(Configuration)|$(Platform)' == 'Debug|AnyCPU' ">
-    <DebugSymbols>true</DebugSymbols>
-    <DebugType>full</DebugType>
-    <Optimize>false</Optimize>
-    <OutputPath>bin\Debug\</OutputPath>
-    <DefineConstants>DEBUG;TRACE</DefineConstants>
-    <ErrorReport>prompt</ErrorReport>
-    <WarningLevel>4</WarningLevel>
-    <CodeAnalysisRuleSet>AllRules.ruleset</CodeAnalysisRuleSet>
-    <TreatWarningsAsErrors>true</TreatWarningsAsErrors>
-  </PropertyGroup>
-  <PropertyGroup Condition=" '$(Configuration)|$(Platform)' == 'Release|AnyCPU' ">
-    <DebugType>pdbonly</DebugType>
-    <Optimize>true</Optimize>
-    <OutputPath>bin\Release\</OutputPath>
-    <DefineConstants>TRACE</DefineConstants>
-    <ErrorReport>prompt</ErrorReport>
-    <WarningLevel>4</WarningLevel>
-    <CodeAnalysisRuleSet>AllRules.ruleset</CodeAnalysisRuleSet>
-    <TreatWarningsAsErrors>true</TreatWarningsAsErrors>
-  </PropertyGroup>
-  <ItemGroup>
-    <Reference Include="nunit.framework, Version=2.2.8.0, Culture=neutral, PublicKeyToken=96d09a1eb7f44a77">
-      <SpecificVersion>False</SpecificVersion>
-      <HintPath>..\..\lib\NUnit 2.2.8.0\nunit.framework.dll</HintPath>
-    </Reference>
-    <Reference Include="Rhino.Mocks, Version=3.5.0.2, Culture=neutral, PublicKeyToken=0b3305902db7183f, processorArchitecture=MSIL">
-      <SpecificVersion>False</SpecificVersion>
-      <HintPath>..\..\lib\Rhino.Mocks.dll</HintPath>
-    </Reference>
-    <Reference Include="mscorlib" />
-    <Reference Include="System" />
-    <Reference Include="System.Data" />
-    <Reference Include="System.Xml" />
-  </ItemGroup>
-  <ItemGroup>
-    <Compile Include="AbstractMessageTest.cs" />
-    <Compile Include="ByteStringTest.cs" />
-    <Compile Include="CodedInputStreamTest.cs" />
-    <Compile Include="CodedOutputStreamTest.cs" />
-    <Compile Include="Collections\PopsicleListTest.cs" />
-    <Compile Include="Compatibility\BinaryCompatibilityTests.cs" />
-    <Compile Include="Compatibility\CompatibilityTests.cs" />
-    <Compile Include="Compatibility\DictionaryCompatibilityTests.cs" />
-    <Compile Include="Compatibility\JsonCompatibilityTests.cs" />
-    <Compile Include="Compatibility\TestResources.Designer.cs">
-      <AutoGen>True</AutoGen>
-      <DesignTime>True</DesignTime>
-      <DependentUpon>TestResources.resx</DependentUpon>
-    </Compile>
-    <Compile Include="Compatibility\TextCompatibilityTests.cs" />
-    <Compile Include="Compatibility\XmlCompatibilityTests.cs" />
-    <Compile Include="CSharpOptionsTest.cs" />
-    <Compile Include="DeprecatedMemberTest.cs" />
-    <Compile Include="DescriptorsTest.cs" />
-    <Compile Include="Descriptors\MessageDescriptorTest.cs" />
-    <Compile Include="DynamicMessageTest.cs" />
-    <Compile Include="ExtendableMessageTest.cs" />
-    <Compile Include="GeneratedBuilderTest.cs" />
-    <Compile Include="GeneratedMessageTest.cs" />
-    <Compile Include="MessageStreamIteratorTest.cs" />
-    <Compile Include="MessageStreamWriterTest.cs" />
-    <Compile Include="MessageTest.cs" />
-    <Compile Include="MessageUtilTest.cs" />
-    <Compile Include="NameHelpersTest.cs" />
-    <Compile Include="Properties\AssemblyInfo.cs" />
-    <Compile Include="ReflectionTester.cs" />
-<<<<<<< HEAD
-    <Compile Include="SerializableTest.cs" />
-=======
-    <Compile Include="ReusableBuilderTest.cs" />
->>>>>>> 3b625064
-    <Compile Include="ServiceTest.cs" />
-    <Compile Include="TestCornerCases.cs" />
-    <Compile Include="TestProtos\UnitTestCSharpOptionsProtoFile.cs" />
-    <Compile Include="TestProtos\UnitTestCustomOptionsProtoFile.cs" />
-    <Compile Include="TestProtos\UnitTestEmbedOptimizeForProtoFile.cs" />
-    <Compile Include="TestProtos\UnitTestEmptyProtoFile.cs" />
-    <Compile Include="TestProtos\UnitTestExtrasIssuesProtoFile.cs" />
-    <Compile Include="TestProtos\UnitTestGenericServices.cs" />
-    <Compile Include="TestProtos\UnitTestGoogleSizeProtoFile.cs" />
-    <Compile Include="TestProtos\UnitTestGoogleSpeedProtoFile.cs" />
-    <Compile Include="TestProtos\UnitTestImportLiteProtoFile.cs" />
-    <Compile Include="TestProtos\UnitTestImportProtoFile.cs" />
-    <Compile Include="TestProtos\UnitTestMessageSetProtoFile.cs" />
-    <Compile Include="TestProtos\UnitTestNoGenericServicesProtoFile.cs" />
-    <Compile Include="TestProtos\UnitTestOptimizeForProtoFile.cs" />
-    <Compile Include="TestProtos\UnitTestProtoFile.cs" />
-    <Compile Include="TestProtos\UnitTestRpcInterop.cs" />
-    <Compile Include="TestProtos\UnitTestXmlSerializerTestProtoFile.cs" />
-    <Compile Include="TestRpcGenerator.cs" />
-    <Compile Include="TestUtil.cs" />
-    <Compile Include="TestWriterFormatJson.cs" />
-    <Compile Include="TestWriterFormatXml.cs" />
-    <Compile Include="TextFormatTest.cs" />
-    <Compile Include="UnknownFieldSetTest.cs" />
-    <Compile Include="WireFormatTest.cs" />
-  </ItemGroup>
-  <ItemGroup>
-    <ProjectReference Include="..\ProtocolBuffers.Serialization\ProtocolBuffers.Serialization.csproj">
-      <Project>{231391AF-449C-4a39-986C-AD7F270F4750}</Project>
-      <Name>ProtocolBuffers.Serialization</Name>
-    </ProjectReference>
-    <ProjectReference Include="..\ProtocolBuffers\ProtocolBuffers.csproj">
-      <Project>{6908BDCE-D925-43F3-94AC-A531E6DF2591}</Project>
-      <Name>ProtocolBuffers</Name>
-    </ProjectReference>
-  </ItemGroup>
-  <ItemGroup>
-    <BootstrapperPackage Include="Microsoft.Net.Client.3.5">
-      <Visible>False</Visible>
-      <ProductName>.NET Framework 3.5 SP1 Client Profile</ProductName>
-      <Install>false</Install>
-    </BootstrapperPackage>
-    <BootstrapperPackage Include="Microsoft.Net.Framework.3.5.SP1">
-      <Visible>False</Visible>
-      <ProductName>.NET Framework 3.5 SP1</ProductName>
-      <Install>true</Install>
-    </BootstrapperPackage>
-    <BootstrapperPackage Include="Microsoft.Windows.Installer.3.1">
-      <Visible>False</Visible>
-      <ProductName>Windows Installer 3.1</ProductName>
-      <Install>true</Install>
-    </BootstrapperPackage>
-  </ItemGroup>
-  <ItemGroup>
-    <None Include="Compatibility\google_message1.dat" />
-    <None Include="Compatibility\google_message2.dat" />
-  </ItemGroup>
-  <ItemGroup>
-    <EmbeddedResource Include="Compatibility\TestResources.resx">
-      <Generator>ResXFileCodeGenerator</Generator>
-      <LastGenOutput>TestResources.Designer.cs</LastGenOutput>
-    </EmbeddedResource>
-  </ItemGroup>
-  <Import Project="$(MSBuildToolsPath)\Microsoft.CSharp.targets" Condition=" '$(Configuration)' == 'Debug' " />
-  <Import Project="$(MSBuildToolsPath)\Microsoft.CSharp.targets" Condition=" '$(Configuration)' == 'Release' " />
-  <!-- To modify your build process, add your task inside one of the targets below and uncomment it. 
-       Other similar extension points exist, see Microsoft.Common.targets.
-  <Target Name="BeforeBuild">
-  </Target>
-  <Target Name="AfterBuild">
-  </Target>
-  -->
+﻿<?xml version="1.0" encoding="utf-8"?>
+<Project ToolsVersion="4.0" DefaultTargets="Build" xmlns="http://schemas.microsoft.com/developer/msbuild/2003">
+  <PropertyGroup>
+    <Configuration Condition=" '$(Configuration)' == '' ">Debug</Configuration>
+    <Platform Condition=" '$(Platform)' == '' ">AnyCPU</Platform>
+    <ProductVersion>9.0.30729</ProductVersion>
+    <SchemaVersion>2.0</SchemaVersion>
+    <ProjectGuid>{DD01ED24-3750-4567-9A23-1DB676A15610}</ProjectGuid>
+    <OutputType>Library</OutputType>
+    <AppDesignerFolder>Properties</AppDesignerFolder>
+    <RootNamespace>Google.ProtocolBuffers</RootNamespace>
+    <AssemblyName>Google.ProtocolBuffers.Test</AssemblyName>
+    <TargetFrameworkVersion>v2.0</TargetFrameworkVersion>
+    <FileAlignment>512</FileAlignment>
+    <SignAssembly>true</SignAssembly>
+    <AssemblyOriginatorKeyFile>..\..\keys\Google.ProtocolBuffers.snk</AssemblyOriginatorKeyFile>
+    <FileUpgradeFlags>
+    </FileUpgradeFlags>
+    <UpgradeBackupLocation>
+    </UpgradeBackupLocation>
+    <OldToolsVersion>3.5</OldToolsVersion>
+    <PublishUrl>publish\</PublishUrl>
+    <Install>true</Install>
+    <InstallFrom>Disk</InstallFrom>
+    <UpdateEnabled>false</UpdateEnabled>
+    <UpdateMode>Foreground</UpdateMode>
+    <UpdateInterval>7</UpdateInterval>
+    <UpdateIntervalUnits>Days</UpdateIntervalUnits>
+    <UpdatePeriodically>false</UpdatePeriodically>
+    <UpdateRequired>false</UpdateRequired>
+    <MapFileExtensions>true</MapFileExtensions>
+    <ApplicationRevision>0</ApplicationRevision>
+    <ApplicationVersion>1.0.0.%2a</ApplicationVersion>
+    <IsWebBootstrapper>false</IsWebBootstrapper>
+    <UseApplicationTrust>false</UseApplicationTrust>
+    <BootstrapperEnabled>true</BootstrapperEnabled>
+    <TrackFileAccess>false</TrackFileAccess>
+  </PropertyGroup>
+  <PropertyGroup Condition=" '$(Configuration)|$(Platform)' == 'Debug|AnyCPU' ">
+    <DebugSymbols>true</DebugSymbols>
+    <DebugType>full</DebugType>
+    <Optimize>false</Optimize>
+    <OutputPath>bin\Debug\</OutputPath>
+    <DefineConstants>DEBUG;TRACE</DefineConstants>
+    <ErrorReport>prompt</ErrorReport>
+    <WarningLevel>4</WarningLevel>
+    <CodeAnalysisRuleSet>AllRules.ruleset</CodeAnalysisRuleSet>
+    <TreatWarningsAsErrors>true</TreatWarningsAsErrors>
+  </PropertyGroup>
+  <PropertyGroup Condition=" '$(Configuration)|$(Platform)' == 'Release|AnyCPU' ">
+    <DebugType>pdbonly</DebugType>
+    <Optimize>true</Optimize>
+    <OutputPath>bin\Release\</OutputPath>
+    <DefineConstants>TRACE</DefineConstants>
+    <ErrorReport>prompt</ErrorReport>
+    <WarningLevel>4</WarningLevel>
+    <CodeAnalysisRuleSet>AllRules.ruleset</CodeAnalysisRuleSet>
+    <TreatWarningsAsErrors>true</TreatWarningsAsErrors>
+  </PropertyGroup>
+  <ItemGroup>
+    <Reference Include="nunit.framework, Version=2.2.8.0, Culture=neutral, PublicKeyToken=96d09a1eb7f44a77">
+      <SpecificVersion>False</SpecificVersion>
+      <HintPath>..\..\lib\NUnit 2.2.8.0\nunit.framework.dll</HintPath>
+    </Reference>
+    <Reference Include="Rhino.Mocks, Version=3.5.0.2, Culture=neutral, PublicKeyToken=0b3305902db7183f, processorArchitecture=MSIL">
+      <SpecificVersion>False</SpecificVersion>
+      <HintPath>..\..\lib\Rhino.Mocks.dll</HintPath>
+    </Reference>
+    <Reference Include="mscorlib" />
+    <Reference Include="System" />
+    <Reference Include="System.Data" />
+    <Reference Include="System.Xml" />
+  </ItemGroup>
+  <ItemGroup>
+    <Compile Include="AbstractMessageTest.cs" />
+    <Compile Include="ByteStringTest.cs" />
+    <Compile Include="CodedInputStreamTest.cs" />
+    <Compile Include="CodedOutputStreamTest.cs" />
+    <Compile Include="Collections\PopsicleListTest.cs" />
+    <Compile Include="Compatibility\BinaryCompatibilityTests.cs" />
+    <Compile Include="Compatibility\CompatibilityTests.cs" />
+    <Compile Include="Compatibility\DictionaryCompatibilityTests.cs" />
+    <Compile Include="Compatibility\JsonCompatibilityTests.cs" />
+    <Compile Include="Compatibility\TestResources.Designer.cs">
+      <AutoGen>True</AutoGen>
+      <DesignTime>True</DesignTime>
+      <DependentUpon>TestResources.resx</DependentUpon>
+    </Compile>
+    <Compile Include="Compatibility\TextCompatibilityTests.cs" />
+    <Compile Include="Compatibility\XmlCompatibilityTests.cs" />
+    <Compile Include="CSharpOptionsTest.cs" />
+    <Compile Include="DeprecatedMemberTest.cs" />
+    <Compile Include="DescriptorsTest.cs" />
+    <Compile Include="Descriptors\MessageDescriptorTest.cs" />
+    <Compile Include="DynamicMessageTest.cs" />
+    <Compile Include="ExtendableMessageTest.cs" />
+    <Compile Include="GeneratedBuilderTest.cs" />
+    <Compile Include="GeneratedMessageTest.cs" />
+    <Compile Include="MessageStreamIteratorTest.cs" />
+    <Compile Include="MessageStreamWriterTest.cs" />
+    <Compile Include="MessageTest.cs" />
+    <Compile Include="MessageUtilTest.cs" />
+    <Compile Include="NameHelpersTest.cs" />
+    <Compile Include="Properties\AssemblyInfo.cs" />
+    <Compile Include="ReflectionTester.cs" />
+    <Compile Include="ReusableBuilderTest.cs" />
+    <Compile Include="SerializableTest.cs" />
+    <Compile Include="ServiceTest.cs" />
+    <Compile Include="TestCornerCases.cs" />
+    <Compile Include="TestProtos\UnitTestCSharpOptionsProtoFile.cs" />
+    <Compile Include="TestProtos\UnitTestCustomOptionsProtoFile.cs" />
+    <Compile Include="TestProtos\UnitTestEmbedOptimizeForProtoFile.cs" />
+    <Compile Include="TestProtos\UnitTestEmptyProtoFile.cs" />
+    <Compile Include="TestProtos\UnitTestExtrasIssuesProtoFile.cs" />
+    <Compile Include="TestProtos\UnitTestGenericServices.cs" />
+    <Compile Include="TestProtos\UnitTestGoogleSizeProtoFile.cs" />
+    <Compile Include="TestProtos\UnitTestGoogleSpeedProtoFile.cs" />
+    <Compile Include="TestProtos\UnitTestImportLiteProtoFile.cs" />
+    <Compile Include="TestProtos\UnitTestImportProtoFile.cs" />
+    <Compile Include="TestProtos\UnitTestMessageSetProtoFile.cs" />
+    <Compile Include="TestProtos\UnitTestNoGenericServicesProtoFile.cs" />
+    <Compile Include="TestProtos\UnitTestOptimizeForProtoFile.cs" />
+    <Compile Include="TestProtos\UnitTestProtoFile.cs" />
+    <Compile Include="TestProtos\UnitTestRpcInterop.cs" />
+    <Compile Include="TestProtos\UnitTestXmlSerializerTestProtoFile.cs" />
+    <Compile Include="TestRpcGenerator.cs" />
+    <Compile Include="TestUtil.cs" />
+    <Compile Include="TestWriterFormatJson.cs" />
+    <Compile Include="TestWriterFormatXml.cs" />
+    <Compile Include="TextFormatTest.cs" />
+    <Compile Include="UnknownFieldSetTest.cs" />
+    <Compile Include="WireFormatTest.cs" />
+  </ItemGroup>
+  <ItemGroup>
+    <ProjectReference Include="..\ProtocolBuffers.Serialization\ProtocolBuffers.Serialization.csproj">
+      <Project>{231391AF-449C-4a39-986C-AD7F270F4750}</Project>
+      <Name>ProtocolBuffers.Serialization</Name>
+    </ProjectReference>
+    <ProjectReference Include="..\ProtocolBuffers\ProtocolBuffers.csproj">
+      <Project>{6908BDCE-D925-43F3-94AC-A531E6DF2591}</Project>
+      <Name>ProtocolBuffers</Name>
+    </ProjectReference>
+  </ItemGroup>
+  <ItemGroup>
+    <BootstrapperPackage Include="Microsoft.Net.Client.3.5">
+      <Visible>False</Visible>
+      <ProductName>.NET Framework 3.5 SP1 Client Profile</ProductName>
+      <Install>false</Install>
+    </BootstrapperPackage>
+    <BootstrapperPackage Include="Microsoft.Net.Framework.3.5.SP1">
+      <Visible>False</Visible>
+      <ProductName>.NET Framework 3.5 SP1</ProductName>
+      <Install>true</Install>
+    </BootstrapperPackage>
+    <BootstrapperPackage Include="Microsoft.Windows.Installer.3.1">
+      <Visible>False</Visible>
+      <ProductName>Windows Installer 3.1</ProductName>
+      <Install>true</Install>
+    </BootstrapperPackage>
+  </ItemGroup>
+  <ItemGroup>
+    <None Include="Compatibility\google_message1.dat" />
+    <None Include="Compatibility\google_message2.dat" />
+  </ItemGroup>
+  <ItemGroup>
+    <EmbeddedResource Include="Compatibility\TestResources.resx">
+      <Generator>ResXFileCodeGenerator</Generator>
+      <LastGenOutput>TestResources.Designer.cs</LastGenOutput>
+    </EmbeddedResource>
+  </ItemGroup>
+  <Import Project="$(MSBuildToolsPath)\Microsoft.CSharp.targets" Condition=" '$(Configuration)' == 'Debug' " />
+  <Import Project="$(MSBuildToolsPath)\Microsoft.CSharp.targets" Condition=" '$(Configuration)' == 'Release' " />
+  <!-- To modify your build process, add your task inside one of the targets below and uncomment it. 
+       Other similar extension points exist, see Microsoft.Common.targets.
+  <Target Name="BeforeBuild">
+  </Target>
+  <Target Name="AfterBuild">
+  </Target>
+  -->
 </Project>