<?xml version="1.0" encoding="UTF-8"?>
<project xmlns="http://maven.apache.org/POM/4.0.0" xmlns:xsi="http://www.w3.org/2001/XMLSchema-instance" xsi:schemaLocation="http://maven.apache.org/POM/4.0.0                              http://maven.apache.org/xsd/maven-4.0.0.xsd">
  <modelVersion>4.0.0</modelVersion>

  <groupId>com.google.protobuf</groupId>
  <artifactId>protobuf-bom</artifactId>
<<<<<<< HEAD
  <version>3.21.12</version>
=======
  <version>3.22.1</version>
>>>>>>> 832a1962
  <packaging>pom</packaging>

  <name>Protocol Buffers [BOM]</name>
  <description>A compatible set of open source libraries for working with protocol buffers.</description>
  <url>https://developers.google.com/protocol-buffers/</url>

  <organization>
    <name>Google LLC</name>
    <url>https://protobuf.dev</url>
  </organization>

  <developers>
    <developer>
      <id>protobuf</id>
      <name>Protocol Buffers</name>
      <email>protobuf@googlegroups.com</email>
      <organization>Google</organization>
      <organizationUrl>https://protobuf.dev</organizationUrl>
      <timezone>America/Los_Angeles</timezone>
    </developer>
  </developers>

  <licenses>
    <license>
      <name>BSD-3-Clause</name>
      <url>https://opensource.org/licenses/BSD-3-Clause</url>
    </license>
  </licenses>

  <scm>
    <url>https://github.com/protocolbuffers/protobuf</url>
    <connection>scm:git:https://github.com/protocolbuffers/protobuf.git</connection>
  </scm>

  <properties>
    <project.build.sourceEncoding>UTF-8</project.build.sourceEncoding>
  </properties>

  <distributionManagement>
    <snapshotRepository>
      <id>sonatype-nexus-staging</id>
      <url>https://oss.sonatype.org/content/repositories/snapshots</url>
    </snapshotRepository>
    <repository>
      <id>sonatype-nexus-staging</id>
      <url>https://oss.sonatype.org/service/local/staging/deploy/maven2/</url>
    </repository>
  </distributionManagement>

  <dependencyManagement>
    <dependencies>
      <dependency>
        <groupId>com.google.protobuf</groupId>
        <artifactId>protobuf-java</artifactId>
        <version>${project.version}</version>
      </dependency>
      <dependency>
        <groupId>com.google.protobuf</groupId>
        <artifactId>protobuf-java-util</artifactId>
        <version>${project.version}</version>
      </dependency>
    </dependencies>
  </dependencyManagement>

  <profiles>
    <profile>
      <!-- If you see the error message
           gpg: signing failed: Inappropriate ioctl for device
           when signing run the command
           export GPG_TTY=$(tty)
           and try again. -->
      <id>release</id>
      <build>
        <plugins>
          <plugin>
            <artifactId>maven-gpg-plugin</artifactId>
            <version>1.6</version>
            <executions>
              <execution>
                <id>sign-artifacts</id>
                <phase>verify</phase>
                <goals>
                  <goal>sign</goal>
                </goals>
               </execution>
            </executions>
          </plugin>
          <plugin>
            <groupId>org.sonatype.plugins</groupId>
	    <artifactId>nexus-staging-maven-plugin</artifactId>
            <version>1.6.6</version>
            <extensions>true</extensions>
            <configuration>
              <nexusUrl>https://oss.sonatype.org/</nexusUrl>
              <serverId>sonatype-nexus-staging</serverId>
              <autoReleaseAfterClose>false</autoReleaseAfterClose>
            </configuration>
          </plugin>
        </plugins>
      </build>
    </profile>
  </profiles>
</project><|MERGE_RESOLUTION|>--- conflicted
+++ resolved
@@ -4,11 +4,7 @@
 
   <groupId>com.google.protobuf</groupId>
   <artifactId>protobuf-bom</artifactId>
-<<<<<<< HEAD
-  <version>3.21.12</version>
-=======
   <version>3.22.1</version>
->>>>>>> 832a1962
   <packaging>pom</packaging>
 
   <name>Protocol Buffers [BOM]</name>
