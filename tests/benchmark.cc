--- conflicted
+++ resolved
@@ -1,12 +1,5 @@
 
 #include <benchmark/benchmark.h>
-<<<<<<< HEAD
-
-#include <string.h>
-
-#include "google/protobuf/descriptor.pb.h"
-#include "google/protobuf/arena.h"
-=======
 #include <string.h>
 
 // For benchmarks of parsing speed.
@@ -15,7 +8,6 @@
 #include "tests/descriptor.upbdefs.h"
 
 // For for benchmarks of building descriptors.
->>>>>>> d225dfc2
 #include "google/protobuf/descriptor.upb.h"
 #include "google/protobuf/descriptor.pb.h"
 
@@ -83,16 +75,10 @@
 static void BM_ParseDescriptor_Upb(benchmark::State& state) {
   size_t bytes = 0;
   for (auto _ : state) {
-<<<<<<< HEAD
     upb_arena* arena = upb_arena_new();
     google_protobuf_FileDescriptorProto* set =
         google_protobuf_FileDescriptorProto_parse(descriptor.data,
-=======
-    upb_arena* arena = upb_arena_init(buf, sizeof(buf), NULL);
-    upb_benchmark_FileDescriptorProto* set =
-        upb_benchmark_FileDescriptorProto_parse(descriptor.data,
->>>>>>> d225dfc2
-                                                descriptor.size, arena);
+                                                  descriptor.size, arena);
     if (!set) {
       printf("Failed to parse.\n");
       exit(1);
@@ -107,16 +93,10 @@
 static void BM_ParseDescriptor_Upb_LargeInitialBlock(benchmark::State& state) {
   size_t bytes = 0;
   for (auto _ : state) {
-<<<<<<< HEAD
     upb_arena* arena = upb_arena_init(buf, sizeof(buf), NULL);
     google_protobuf_FileDescriptorProto* set =
         google_protobuf_FileDescriptorProto_parse(descriptor.data,
-=======
-    upb_arena* arena = upb_arena_new();
-    upb_benchmark_FileDescriptorProto* set =
-        upb_benchmark_FileDescriptorProto_parse(descriptor.data,
->>>>>>> d225dfc2
-                                                descriptor.size, arena);
+                                                  descriptor.size, arena);
     if (!set) {
       printf("Failed to parse.\n");
       exit(1);
