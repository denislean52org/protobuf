--- conflicted
+++ resolved
@@ -1330,13 +1330,8 @@
 
     case UPB_TYPE_STRING: {
       upb_selector_t sel = getsel_for_handlertype(p, UPB_HANDLER_ENDSTR);
-<<<<<<< HEAD
+      upb_sink_endstr(p->top->sink, sel);
       p->top--;
-      upb_sink_endstr(p->top->sink, sel);
-=======
-      upb_sink_endstr(&p->top->sink, sel);
-      p->top--;
->>>>>>> e5ccbdcd
       break;
     }
 
@@ -1794,11 +1789,7 @@
       sel = getsel_for_handlertype(p, UPB_HANDLER_STRING);
       upb_sink_putstring(subsink, sel, buf, len, NULL);
       sel = getsel_for_handlertype(p, UPB_HANDLER_ENDSTR);
-<<<<<<< HEAD
-      upb_sink_endstr(p->top->sink, sel);
-=======
-      upb_sink_endstr(&subsink, sel);
->>>>>>> e5ccbdcd
+      upb_sink_endstr(subsink, sel);
       multipart_end(p);
       break;
     }
